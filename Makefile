
SM_DRIVERS := File
SM_DRIVERS += NFS
SM_DRIVERS += EXT
SM_DRIVERS += RawISCSI
SM_DRIVERS += Dummy
SM_DRIVERS += udev
SM_DRIVERS += ISO
SM_DRIVERS += HBA
SM_DRIVERS += RawHBA
SM_DRIVERS += Linstor
SM_DRIVERS += LVHD
SM_DRIVERS += LVHDoISCSI
SM_DRIVERS += LVHDoHBA
SM_DRIVERS += OCFS
SM_DRIVERS += OCFSoISCSI
SM_DRIVERS += OCFSoHBA
SM_DRIVERS += SHM
SM_DRIVERS += SMB
SM_DRIVERS += LVHDoFCoE
<<<<<<< HEAD
SM_DRIVERS += MooseFS
=======
SM_DRIVERS += CephFS
SM_DRIVERS += GlusterFS
SM_DRIVERS += XFS
SM_DRIVERS += ZFS
SM_DRIVERS += EXT4
>>>>>>> a6b5af89

SM_LIBS := SR
SM_LIBS += SRCommand
SM_LIBS += VDI
SM_LIBS += BaseISCSI
SM_LIBS += cleanup
SM_LIBS += lvutil
SM_LIBS += lvmcache
SM_LIBS += util
SM_LIBS += verifyVHDsOnSR
SM_LIBS += scsiutil
SM_LIBS += scsi_host_rescan
SM_LIBS += vhdutil
SM_LIBS += linstorjournaler
SM_LIBS += linstorvhdutil
SM_LIBS += linstorvolumemanager
SM_LIBS += lvhdutil
SM_LIBS += cifutils
SM_LIBS += xs_errors
SM_LIBS += nfs
SM_LIBS += devscan
SM_LIBS += sysdevice
SM_LIBS += iscsilib
SM_LIBS += mpath_dmp
SM_LIBS += mpath_null
SM_LIBS += mpath_cli
SM_LIBS += mpathutil
SM_LIBS += LUNperVDI
SM_LIBS += mpathcount
SM_LIBS += refcounter
SM_LIBS += journaler
SM_LIBS += fjournaler
SM_LIBS += lock
SM_LIBS += flock
SM_LIBS += ipc
SM_LIBS += srmetadata
SM_LIBS += metadata
SM_LIBS += lvmanager
SM_LIBS += blktap2
SM_LIBS += mpp_mpathutil
SM_LIBS += lcache
SM_LIBS += resetvdis
SM_LIBS += B_util
SM_LIBS += wwid_conf
SM_LIBS += trim_util
SM_LIBS += pluginutil
SM_LIBS += fcoelib
SM_LIBS += constants
SM_LIBS += cbtutil

UDEV_RULES = 65-multipath 55-xs-mpath-scsidev 57-usb 58-xapi
MPATH_DAEMON = sm-multipath
MPATH_CONF = multipath.conf
SMLOG_CONF = SMlog

SM_XML := XE_SR_ERRORCODES

SM_DEST := /opt/xensource/sm/
DEBUG_DEST := /opt/xensource/debug/
BIN_DEST := /opt/xensource/bin/
MASTER_SCRIPT_DEST := /etc/xensource/master.d/
PLUGIN_SCRIPT_DEST := /etc/xapi.d/plugins/
LIBEXEC := /opt/xensource/libexec/
UDEV_RULES_DIR := /etc/udev/rules.d/
UDEV_SCRIPTS_DIR := /etc/udev/scripts/
SYSTEMD_SERVICE_DIR := /usr/lib/systemd/system/
INIT_DIR := /etc/rc.d/init.d/
MPATH_CONF_DIR := /etc/multipath.xenserver/
MODPROBE_DIR := /etc/modprobe.d/
EXTENSION_SCRIPT_DEST := /etc/xapi.d/extensions/
LOGROTATE_DIR := /etc/logrotate.d/

SM_STAGING := $(DESTDIR)
SM_STAMP := $(MY_OBJ_DIR)/.staging_stamp

SM_PY_FILES = $(foreach LIB, $(SM_LIBS), drivers/$(LIB).py) $(foreach DRIVER, $(SM_DRIVERS), drivers/$(DRIVER)SR.py)

.PHONY: build
build:
	make -C dcopy 
	make -C linstor

.PHONY: precommit
precommit: build
	@ QUIT=0; \
	CHANGED=$$(git status --porcelain $(SM_PY_FILES) | awk '{print $$2}'); \
	for i in $$CHANGED; do \
		echo Checking $${i} ...; \
		PYTHONPATH=./drivers:$$PYTHONPATH pylint --rcfile=tests/pylintrc $${i}; \
		[ $$? -ne 0 ] && QUIT=1 ; \
	done; \
	if [ $$QUIT -ne 0 ]; then \
		exit 1; \
	fi; \
	echo "Precommit succeeded with no outstanding issues found."


.PHONY: precheck
precheck: build
	@ QUIT=0; \
	for i in $(SM_PY_FILES); do \
		echo Checking $${i} ...; \
		PYTHONPATH=./drivers:$$PYTHONPATH pylint --rcfile=tests/pylintrc $${i}; \
		[ $$? -ne 0 ] && QUIT=1 ; \
	done; \
	if [ $$QUIT -ne 0 ]; then \
		exit 1; \
	fi; \
	echo "Precheck succeeded with no outstanding issues found."

.PHONY: install
install: precheck
	mkdir -p $(SM_STAGING)
	$(call mkdir_clean,$(SM_STAGING))
	mkdir -p $(SM_STAGING)$(SM_DEST)
	mkdir -p $(SM_STAGING)$(SM_DEST)/plugins
	mkdir -p $(SM_STAGING)$(UDEV_RULES_DIR)
	mkdir -p $(SM_STAGING)$(UDEV_SCRIPTS_DIR)
	mkdir -p $(SM_STAGING)$(INIT_DIR)
	mkdir -p $(SM_STAGING)$(SYSTEMD_SERVICE_DIR)
	mkdir -p $(SM_STAGING)$(MPATH_CONF_DIR)
	mkdir -p $(SM_STAGING)$(MODPROBE_DIR)
	mkdir -p $(SM_STAGING)$(LOGROTATE_DIR)
	mkdir -p $(SM_STAGING)$(DEBUG_DEST)
	mkdir -p $(SM_STAGING)$(BIN_DEST)
	mkdir -p $(SM_STAGING)$(MASTER_SCRIPT_DEST)
	mkdir -p $(SM_STAGING)$(PLUGIN_SCRIPT_DEST)
	mkdir -p $(SM_STAGING)$(EXTENSION_SCRIPT_DEST)
	mkdir -p $(SM_STAGING)/sbin
	for i in $(SM_PY_FILES); do \
	  install -m 755 $$i $(SM_STAGING)$(SM_DEST); \
	done
	install -m 755 drivers/plugins/__init__.py \
	  $(SM_STAGING)$(SM_DEST)/plugins/
	install -m 755 drivers/plugins/keymanagerutil.py \
	  $(SM_STAGING)$(SM_DEST)/plugins/
	install -m 644 multipath/$(MPATH_CONF) \
	  $(SM_STAGING)/$(MPATH_CONF_DIR)
	install -m 755 multipath/sm-multipath \
	  $(SM_STAGING)/$(INIT_DIR)
	install -m 755 multipath/multipath-root-setup \
	  $(SM_STAGING)/$(SM_DEST)
	install -m 644 etc/logrotate.d/$(SMLOG_CONF) \
	  $(SM_STAGING)/$(LOGROTATE_DIR)
	install -m 644 etc/make-dummy-sr.service \
	  $(SM_STAGING)/$(SYSTEMD_SERVICE_DIR)
	install -m 644 systemd/xs-sm.service \
	  $(SM_STAGING)/$(SYSTEMD_SERVICE_DIR)
	install -m 644 systemd/sm-mpath-root.service \
	  $(SM_STAGING)/$(SYSTEMD_SERVICE_DIR)
	install -m 644 systemd/usb-scan.* \
	  $(SM_STAGING)/$(SYSTEMD_SERVICE_DIR)
	install -m 644 systemd/mpathcount.* \
	  $(SM_STAGING)/$(SYSTEMD_SERVICE_DIR)
	install -m 644 systemd/storage-init.service \
	  $(SM_STAGING)/$(SYSTEMD_SERVICE_DIR)
	install -m 644 systemd/linstor-monitor.service \
	  $(SM_STAGING)/$(SYSTEMD_SERVICE_DIR)
	for i in $(UDEV_RULES); do \
	  install -m 644 udev/$$i.rules \
	    $(SM_STAGING)$(UDEV_RULES_DIR); done
	for i in $(SM_XML); do \
	  install -m 755 drivers/$$i.xml \
	    $(SM_STAGING)$(SM_DEST); done
	cd $(SM_STAGING)$(SM_DEST) && for i in $(SM_DRIVERS); do \
	  ln -sf $$i"SR.py" $$i"SR"; \
	done
	rm $(SM_STAGING)$(SM_DEST)/SHMSR
	cd $(SM_STAGING)$(SM_DEST) && rm -f LVHDSR && ln -sf LVHDSR.py LVMSR
	cd $(SM_STAGING)$(SM_DEST) && rm -f RawISCSISR && ln -sf RawISCSISR.py ISCSISR
	cd $(SM_STAGING)$(SM_DEST) && rm -f LVHDoISCSISR && ln -sf LVHDoISCSISR.py LVMoISCSISR
	cd $(SM_STAGING)$(SM_DEST) && rm -f LVHDoHBASR && ln -sf LVHDoHBASR.py LVMoHBASR
	cd $(SM_STAGING)$(SM_DEST) && rm -f LVHDoFCoESR && ln -sf LVHDoFCoESR.py LVMoFCoESR
	cd $(SM_STAGING)$(SM_DEST) && rm -f OCFSSR
	cd $(SM_STAGING)$(SM_DEST) && rm -f OCFSoISCSISR
	cd $(SM_STAGING)$(SM_DEST) && rm -f OCFSoHBASR
	ln -sf $(SM_DEST)mpathutil.py $(SM_STAGING)/sbin/mpathutil
	install -m 755 drivers/02-vhdcleanup $(SM_STAGING)$(MASTER_SCRIPT_DEST)
	install -m 755 drivers/linstor-manager $(SM_STAGING)$(PLUGIN_SCRIPT_DEST)
	install -m 755 drivers/lvhd-thin $(SM_STAGING)$(PLUGIN_SCRIPT_DEST)
	install -m 755 drivers/on_slave.py $(SM_STAGING)$(PLUGIN_SCRIPT_DEST)/on-slave
	install -m 755 drivers/testing-hooks $(SM_STAGING)$(PLUGIN_SCRIPT_DEST)
	install -m 755 drivers/coalesce-leaf $(SM_STAGING)$(PLUGIN_SCRIPT_DEST)
	install -m 755 drivers/nfs-on-slave $(SM_STAGING)$(PLUGIN_SCRIPT_DEST)
	install -m 755 drivers/tapdisk-pause $(SM_STAGING)$(PLUGIN_SCRIPT_DEST)
	install -m 755 drivers/intellicache-clean $(SM_STAGING)$(PLUGIN_SCRIPT_DEST)
	install -m 755 drivers/enable-borehamwood $(SM_STAGING)$(SM_DEST)
	install -m 755 drivers/trim $(SM_STAGING)$(PLUGIN_SCRIPT_DEST)
	install -m 755 drivers/iscsilib.py $(SM_STAGING)$(SM_DEST)
	install -m 755 drivers/fcoelib.py $(SM_STAGING)$(SM_DEST)
	mkdir -p $(SM_STAGING)$(LIBEXEC)
	install -m 755 scripts/local-device-change $(SM_STAGING)$(LIBEXEC)
	install -m 755 scripts/check-device-sharing $(SM_STAGING)$(LIBEXEC)
	install -m 755 scripts/usb_change $(SM_STAGING)$(LIBEXEC)
	install -m 755 scripts/kickpipe $(SM_STAGING)$(LIBEXEC)
	install -m 755 scripts/set-iscsi-initiator $(SM_STAGING)$(LIBEXEC)
	$(MAKE) -C dcopy install DESTDIR=$(SM_STAGING)
	$(MAKE) -C linstor install DESTDIR=$(SM_STAGING)
	ln -sf $(SM_DEST)blktap2.py $(SM_STAGING)$(BIN_DEST)/blktap2
	ln -sf $(SM_DEST)lcache.py $(SM_STAGING)$(BIN_DEST)tapdisk-cache-stats
	ln -sf /dev/null $(SM_STAGING)$(UDEV_RULES_DIR)/69-dm-lvm-metad.rules
	install -m 755 scripts/xs-mpath-scsidev.sh $(SM_STAGING)$(UDEV_SCRIPTS_DIR)
	install -m 755 scripts/xe-get-arrayid-lunnum $(SM_STAGING)$(BIN_DEST)
	install -m 755 scripts/xe-getarrayidentifier $(SM_STAGING)$(BIN_DEST)
	install -m 755 scripts/xe-getlunidentifier $(SM_STAGING)$(BIN_DEST)
	install -m 755 scripts/make-dummy-sr $(SM_STAGING)$(LIBEXEC)
	install -m 755 scripts/storage-init $(SM_STAGING)$(LIBEXEC)

.PHONY: clean
clean:
	rm -rf $(SM_STAGING)
<|MERGE_RESOLUTION|>--- conflicted
+++ resolved
@@ -18,15 +18,11 @@
 SM_DRIVERS += SHM
 SM_DRIVERS += SMB
 SM_DRIVERS += LVHDoFCoE
-<<<<<<< HEAD
-SM_DRIVERS += MooseFS
-=======
 SM_DRIVERS += CephFS
 SM_DRIVERS += GlusterFS
 SM_DRIVERS += XFS
 SM_DRIVERS += ZFS
 SM_DRIVERS += EXT4
->>>>>>> a6b5af89
 
 SM_LIBS := SR
 SM_LIBS += SRCommand
