#!/usr/bin/python
#
# Copyright (C) Citrix Systems Inc.
#
# This program is free software; you can redistribute it and/or modify 
# it under the terms of the GNU Lesser General Public License as published 
# by the Free Software Foundation; version 2.1 only.
#
# This program is distributed in the hope that it will be useful, 
# but WITHOUT ANY WARRANTY; without even the implied warranty of 
# MERCHANTABILITY or FITNESS FOR A PARTICULAR PURPOSE. See the 
# GNU Lesser General Public License for more details.
#
# You should have received a copy of the GNU Lesser General Public License
# along with this program; if not, write to the Free Software Foundation, Inc.,
# 51 Franklin Street, Fifth Floor, Boston, MA  02110-1301  USA
#
# Script to coalesce and garbage collect VHD-based SR's in the background
#

import os
import os.path
import sys
import time
import signal
import subprocess
import getopt
import datetime
import exceptions
import traceback
import base64
import zlib
import errno
import stat

import XenAPI
import util
import lvutil
import vhdutil
import lvhdutil
import lvmcache
import journaler
import fjournaler
import lock
import blktap2
import xs_errors
from refcounter import RefCounter
from ipc import IPCFlag
from lvmanager import LVActivator
from srmetadata import LVMMetadataHandler, VDI_TYPE_TAG

try:
    from linstorjournaler import LinstorJournaler
    from linstorvhdutil import LinstorVhdUtil
    from linstorvolumemanager \
        import LinstorVolumeManager, LinstorVolumeManagerError
    LINSTOR_AVAILABLE = True
except ImportError:
    LINSTOR_AVAILABLE = False


# Disable automatic leaf-coalescing. Online leaf-coalesce is currently not 
# possible due to lvhd_stop_using_() not working correctly. However, we leave 
# this option available through the explicit LEAFCLSC_FORCE flag in the VDI 
# record for use by the offline tool (which makes the operation safe by pausing 
# the VM first)
AUTO_ONLINE_LEAF_COALESCE_ENABLED = True

FLAG_TYPE_ABORT = "abort"     # flag to request aborting of GC/coalesce

# process "lock", used simply as an indicator that a process already exists 
# that is doing GC/coalesce on this SR (such a process holds the lock, and we 
# check for the fact by trying the lock). 
LOCK_TYPE_RUNNING = "running" 
lockRunning = None

# process "lock" to indicate that the GC process has been activated but may not
# yet be running, stops a second process from being started.
LOCK_TYPE_GC_ACTIVE = "gc_active"
lockActive = None

# Default coalesce error rate limit, in messages per minute. A zero value
# disables throttling, and a negative value disables error reporting.
DEFAULT_COALESCE_ERR_RATE = 1.0/60

COALESCE_LAST_ERR_TAG = 'last-coalesce-error'
COALESCE_ERR_RATE_TAG = 'coalesce-error-rate'
VAR_RUN = "/var/run/"
SPEED_LOG_ROOT = VAR_RUN + "{uuid}.speed_log"

N_RUNNING_AVERAGE = 10

NON_PERSISTENT_DIR = '/run/nonpersistent/sm'

class AbortException(util.SMException):
    pass

################################################################################
#
#  Util
#
class Util:
    RET_RC     = 1
    RET_STDOUT = 2
    RET_STDERR = 4

    UUID_LEN = 36

    PREFIX = {"G": 1024 * 1024 * 1024, "M": 1024 * 1024, "K": 1024}

    def log(text):
        util.SMlog(text, ident="SMGC")
    log = staticmethod(log)

    def logException(tag):
        info = sys.exc_info()
        if info[0] == exceptions.SystemExit:
            # this should not be happening when catching "Exception", but it is
            sys.exit(0)
        tb = reduce(lambda a, b: "%s%s" % (a, b), traceback.format_tb(info[2]))
        Util.log("*~*~*~*~*~*~*~*~*~*~*~*~*~*~*~*~*~*~*~*~*")
        Util.log("         ***********************")
        Util.log("         *  E X C E P T I O N  *")
        Util.log("         ***********************")
        Util.log("%s: EXCEPTION %s, %s" % (tag, info[0], info[1]))
        Util.log(tb)
        Util.log("*~*~*~*~*~*~*~*~*~*~*~*~*~*~*~*~*~*~*~*~*")
    logException = staticmethod(logException)

    def doexec(args, expectedRC, inputtext=None, ret=None, log=True):
        "Execute a subprocess, then return its return code, stdout, stderr"
        proc = subprocess.Popen(args,
                                stdin=subprocess.PIPE,\
                                stdout=subprocess.PIPE,\
                                stderr=subprocess.PIPE,\
                                shell=True,\
                                close_fds=True)
        (stdout, stderr) = proc.communicate(inputtext)
        stdout = str(stdout)
        stderr = str(stderr)
        rc = proc.returncode
        if log:
            Util.log("`%s`: %s" % (args, rc))
        if type(expectedRC) != type([]):
            expectedRC = [expectedRC]
        if not rc in expectedRC:
            reason = stderr.strip()
            if stdout.strip():
                reason = "%s (stdout: %s)" % (reason, stdout.strip())
            Util.log("Failed: %s" % reason)
            raise util.CommandException(rc, args, reason)

        if ret == Util.RET_RC:
            return rc
        if ret == Util.RET_STDERR:
            return stderr
        return stdout
    doexec = staticmethod(doexec)

    def runAbortable(func, ret, ns, abortTest, pollInterval, timeOut):
        """execute func in a separate thread and kill it if abortTest signals
        so"""
        abortSignaled = abortTest() # check now before we clear resultFlag
        resultFlag = IPCFlag(ns)
        resultFlag.clearAll()
        pid = os.fork()
        if pid:
            startTime = time.time()
            try:
                while True:
                    if resultFlag.test("success"):
                        Util.log("  Child process completed successfully")
                        resultFlag.clear("success")
                        return
                    if resultFlag.test("failure"):
                        resultFlag.clear("failure")
                        raise util.SMException("Child process exited with error")
                    if abortTest() or abortSignaled:
                        os.killpg(pid, signal.SIGKILL)
                        raise AbortException("Aborting due to signal")
                    if timeOut and time.time() - startTime > timeOut:
                        os.killpg(pid, signal.SIGKILL)
                        resultFlag.clearAll()
                        raise util.SMException("Timed out")
                    time.sleep(pollInterval)
            finally:
                wait_pid = 0
                rc = -1
                count = 0
                while wait_pid == 0 and count < 10:
                    wait_pid, rc = os.waitpid(pid, os.WNOHANG)
                    if wait_pid == 0:
                        time.sleep(2)
                        count += 1

                if wait_pid == 0:
                    Util.log("runAbortable: wait for process completion timed out")
        else:
            os.setpgrp()
            try:
                if func() == ret:
                    resultFlag.set("success")
                else:
                    resultFlag.set("failure")
            except Exception, e:
                Util.log("Child process failed with : (%s)" % e)
                resultFlag.set("failure")
                Util.logException("This exception has occured")
            os._exit(0)
    runAbortable = staticmethod(runAbortable)

    def num2str(number):
        for prefix in ("G", "M", "K"):
            if number >= Util.PREFIX[prefix]:
                return "%.3f%s" % (float(number) / Util.PREFIX[prefix], prefix)
        return "%s" % number
    num2str = staticmethod(num2str)

    def numBits(val):
        count = 0
        while val:
            count += val & 1
            val = val >> 1
        return count
    numBits = staticmethod(numBits)

    def countBits(bitmap1, bitmap2):
        """return bit count in the bitmap produced by ORing the two bitmaps"""
        len1 = len(bitmap1)
        len2 = len(bitmap2)
        lenLong = len1
        lenShort = len2
        bitmapLong = bitmap1
        if len2 > len1:
            lenLong = len2
            lenShort = len1
            bitmapLong = bitmap2

        count = 0
        for i in range(lenShort):
            val = ord(bitmap1[i]) | ord(bitmap2[i])
            count += Util.numBits(val)

        for i in range(i + 1, lenLong):
            val = ord(bitmapLong[i])
            count += Util.numBits(val)
        return count
    countBits = staticmethod(countBits)

    def getThisScript():
        thisScript = util.get_real_path(__file__)
        if thisScript.endswith(".pyc"):
            thisScript = thisScript[:-1]
        return thisScript
    getThisScript = staticmethod(getThisScript)


################################################################################
#
#  XAPI
#
class XAPI:
    USER = "root"
    PLUGIN_ON_SLAVE = "on-slave"

    CONFIG_SM = 0
    CONFIG_OTHER = 1
    CONFIG_ON_BOOT = 2
    CONFIG_ALLOW_CACHING = 3

    CONFIG_NAME = { 
            CONFIG_SM: "sm-config",
            CONFIG_OTHER: "other-config",
            CONFIG_ON_BOOT: "on-boot",
            CONFIG_ALLOW_CACHING: "allow_caching"
    }

    class LookupError(util.SMException):
        pass
    
    def getSession():
        session = XenAPI.xapi_local()
        session.xenapi.login_with_password(XAPI.USER, '', '', 'SM')
        return session
    getSession = staticmethod(getSession)

    def __init__(self, session, srUuid):
        self.sessionPrivate = False
        self.session = session
        if self.session == None:
            self.session = self.getSession()
            self.sessionPrivate = True
        self._srRef = self.session.xenapi.SR.get_by_uuid(srUuid)
        self.srRecord = self.session.xenapi.SR.get_record(self._srRef)
        self.hostUuid = util.get_this_host()
        self._hostRef = self.session.xenapi.host.get_by_uuid(self.hostUuid)

    def __del__(self):
        if self.sessionPrivate:
            self.session.xenapi.session.logout()

    def isPluggedHere(self):
        pbds = self.getAttachedPBDs()
        for pbdRec in pbds:
            if pbdRec["host"] == self._hostRef:
                return True
        return False

    def poolOK(self):
        host_recs = self.session.xenapi.host.get_all_records()
        for host_ref, host_rec in host_recs.iteritems():
            if not host_rec["enabled"]:
                Util.log("Host %s not enabled" % host_rec["uuid"])
                return False
        return True

    def isMaster(self):
        if self.srRecord["shared"]:
            pool = self.session.xenapi.pool.get_all_records().values()[0]
            return pool["master"] == self._hostRef
        else:
            pbds = self.getAttachedPBDs()
            if len(pbds) < 1:
                raise util.SMException("Local SR not attached")
            elif len(pbds) > 1:
                raise util.SMException("Local SR multiply attached")
            return pbds[0]["host"] == self._hostRef

    def getAttachedPBDs(self):
        """Return PBD records for all PBDs of this SR that are currently
        attached"""
        attachedPBDs = []
        pbds = self.session.xenapi.PBD.get_all_records()
        for pbdRec in pbds.values():
            if pbdRec["SR"] == self._srRef and pbdRec["currently_attached"]:
                attachedPBDs.append(pbdRec)
        return attachedPBDs

    def getOnlineHosts(self):
        return util.get_online_hosts(self.session)

    def ensureInactive(self, hostRef, args):
        text = self.session.xenapi.host.call_plugin( \
                hostRef, self.PLUGIN_ON_SLAVE, "multi", args)
        Util.log("call-plugin returned: '%s'" % text)

    def getRecordHost(self, hostRef):
        return self.session.xenapi.host.get_record(hostRef)

    def _getRefVDI(self, uuid):
        return self.session.xenapi.VDI.get_by_uuid(uuid)

    def getRefVDI(self, vdi):
        return self._getRefVDI(vdi.uuid)

    def getRecordVDI(self, uuid):
        try:
            ref = self._getRefVDI(uuid)
            return self.session.xenapi.VDI.get_record(ref)
        except XenAPI.Failure:
            return None

    def singleSnapshotVDI(self, vdi):
        return self.session.xenapi.VDI.snapshot(vdi.getRef(),
                {"type":"internal"})

    def forgetVDI(self, srUuid, vdiUuid):
        """Forget the VDI, but handle the case where the VDI has already been
        forgotten (i.e. ignore errors)"""
        try:
            vdiRef = self.session.xenapi.VDI.get_by_uuid(vdiUuid)
            self.session.xenapi.VDI.forget(vdiRef)
        except XenAPI.Failure:
            pass

    def getConfigVDI(self, vdi, key):
        kind = vdi.CONFIG_TYPE[key]
        if kind == self.CONFIG_SM:
            cfg = self.session.xenapi.VDI.get_sm_config(vdi.getRef())
        elif kind == self.CONFIG_OTHER:
            cfg = self.session.xenapi.VDI.get_other_config(vdi.getRef())
        elif kind == self.CONFIG_ON_BOOT:
            cfg = self.session.xenapi.VDI.get_on_boot(vdi.getRef())
        elif kind == self.CONFIG_ALLOW_CACHING:
            cfg = self.session.xenapi.VDI.get_allow_caching(vdi.getRef())
        else:
            assert(False)
        Util.log("Got %s for %s: %s" % (self.CONFIG_NAME[kind], vdi, repr(cfg)))
        return cfg

    def removeFromConfigVDI(self, vdi, key):
        kind = vdi.CONFIG_TYPE[key]
        if kind == self.CONFIG_SM:
            self.session.xenapi.VDI.remove_from_sm_config(vdi.getRef(), key)
        elif kind == self.CONFIG_OTHER:
            self.session.xenapi.VDI.remove_from_other_config(vdi.getRef(), key)
        else:
            assert(False)

    def addToConfigVDI(self, vdi, key, val):
        kind = vdi.CONFIG_TYPE[key]
        if kind == self.CONFIG_SM:
            self.session.xenapi.VDI.add_to_sm_config(vdi.getRef(), key, val)
        elif kind == self.CONFIG_OTHER:
            self.session.xenapi.VDI.add_to_other_config(vdi.getRef(), key, val)
        else:
            assert(False)

    def isSnapshot(self, vdi):
        return self.session.xenapi.VDI.get_is_a_snapshot(vdi.getRef())

    def markCacheSRsDirty(self):
        sr_refs = self.session.xenapi.SR.get_all_records_where( \
                'field "local_cache_enabled" = "true"')
        for sr_ref in sr_refs:
            Util.log("Marking SR %s dirty" % sr_ref)
            util.set_dirty(self.session, sr_ref)

    def srUpdate(self):
        Util.log("Starting asynch srUpdate for SR %s" % self.srRecord["uuid"])
        abortFlag = IPCFlag(self.srRecord["uuid"])
        task = self.session.xenapi.Async.SR.update(self._srRef)
        cancelTask = True
        try:
            for i in range(60):
                status = self.session.xenapi.task.get_status(task)
                if not status == "pending":
                    Util.log("SR.update_asynch status changed to [%s]" % status)
                    cancelTask = False
                    return
                if abortFlag.test(FLAG_TYPE_ABORT):
                    Util.log("Abort signalled during srUpdate, cancelling task...")
                    try:
                        self.session.xenapi.task.cancel(task)
                        cancelTask = False
                        Util.log("Task cancelled")
                    except:
                        pass
                    return
                time.sleep(1)
        finally:
            if cancelTask:
                self.session.xenapi.task.cancel(task)
            self.session.xenapi.task.destroy(task)
        Util.log("Asynch srUpdate still running, but timeout exceeded.")


################################################################################
#
#  VDI
#
class VDI:
    """Object representing a VDI of a VHD-based SR"""

    POLL_INTERVAL = 1
    POLL_TIMEOUT  = 30
    DEVICE_MAJOR  = 202
    DRIVER_NAME_VHD = "vhd"

    # config keys & values
    DB_VHD_PARENT = "vhd-parent"
    DB_VDI_TYPE = "vdi_type"
    DB_VHD_BLOCKS = "vhd-blocks"
    DB_VDI_PAUSED = "paused"
    DB_GC = "gc"
    DB_COALESCE = "coalesce"
    DB_LEAFCLSC = "leaf-coalesce" # config key
    LEAFCLSC_DISABLED = "false"  # set by user; means do not leaf-coalesce
    LEAFCLSC_FORCE = "force"     # set by user; means skip snap-coalesce
    LEAFCLSC_OFFLINE = "offline" # set here for informational purposes: means
                                 # no space to snap-coalesce or unable to keep 
                                 # up with VDI. This is not used by the SM, it
                                 # might be used by external components.
    DB_ONBOOT = "on-boot"
    ONBOOT_RESET = "reset"
    DB_ALLOW_CACHING = "allow_caching"

    CONFIG_TYPE = {
            DB_VHD_PARENT:   XAPI.CONFIG_SM,
            DB_VDI_TYPE:     XAPI.CONFIG_SM,
            DB_VHD_BLOCKS:   XAPI.CONFIG_SM,
            DB_VDI_PAUSED:   XAPI.CONFIG_SM,
            DB_GC:           XAPI.CONFIG_OTHER,
            DB_COALESCE:     XAPI.CONFIG_OTHER,
            DB_LEAFCLSC:     XAPI.CONFIG_OTHER,
            DB_ONBOOT:       XAPI.CONFIG_ON_BOOT,
            DB_ALLOW_CACHING:XAPI.CONFIG_ALLOW_CACHING,
    }

    LIVE_LEAF_COALESCE_MAX_SIZE = 20 * 1024 * 1024 # bytes
    LIVE_LEAF_COALESCE_TIMEOUT = 10 # seconds
    TIMEOUT_SAFETY_MARGIN = 0.5 # extra margin when calculating
                                # feasibility of leaf coalesce

    JRN_RELINK = "relink" # journal entry type for relinking children
    JRN_COALESCE = "coalesce" # to communicate which VDI is being coalesced
    JRN_LEAF = "leaf" # used in coalesce-leaf

    STR_TREE_INDENT = 4

    def __init__(self, sr, uuid, raw):
        self.sr         = sr
        self.scanError  = True
        self.uuid       = uuid
        self.raw        = raw
        self.fileName   = ""
        self.parentUuid = ""
        self.sizeVirt   = -1
        self._sizeVHD   = -1
        self.hidden     = False
        self.parent     = None
        self.children   = []
        self._vdiRef    = None
        self._clearRef()

    def load(self):
        """Load VDI info"""
        pass # abstract

    def getDriverName(self):
        return self.DRIVER_NAME_VHD

    def getRef(self):
        if self._vdiRef == None:
            self._vdiRef = self.sr.xapi.getRefVDI(self)
        return self._vdiRef

    def getConfig(self, key, default = None):
        config = self.sr.xapi.getConfigVDI(self, key)
        if key == self.DB_ONBOOT or key == self.DB_ALLOW_CACHING:
            val = config
        else:
            val = config.get(key)
        if val:
            return val
        return default

    def setConfig(self, key, val):
        self.sr.xapi.removeFromConfigVDI(self, key)
        self.sr.xapi.addToConfigVDI(self, key, val)
        Util.log("Set %s = %s for %s" % (key, val, self))

    def delConfig(self, key):
        self.sr.xapi.removeFromConfigVDI(self, key)
        Util.log("Removed %s from %s" % (key, self))

    def ensureUnpaused(self):
        if self.getConfig(self.DB_VDI_PAUSED) == "true":
            Util.log("Unpausing VDI %s" % self)
            self.unpause()

    def pause(self, failfast=False):
        if not blktap2.VDI.tap_pause(self.sr.xapi.session, self.sr.uuid,
                self.uuid, failfast):
            raise util.SMException("Failed to pause VDI %s" % self)

    def _report_tapdisk_unpause_error(self):
        try:
            xapi = self.sr.xapi.session.xenapi
            sr_ref = xapi.SR.get_by_uuid(self.sr.uuid)
            msg_name = "failed to unpause tapdisk"
            msg_body = "Failed to unpause tapdisk for VDI %s, " \
                    "VMs using this tapdisk have lost access " \
                    "to the corresponding disk(s)" % self.uuid
            xapi.message.create(msg_name, "4", "SR", self.sr.uuid, msg_body)
        except Exception, e:
            util.SMlog("failed to generate message: %s" % e)

    def unpause(self):
        if not blktap2.VDI.tap_unpause(self.sr.xapi.session, self.sr.uuid,
                self.uuid):
            self._report_tapdisk_unpause_error()
            raise util.SMException("Failed to unpause VDI %s" % self)

    def refresh(self, ignoreNonexistent = True):
        """Pause-unpause in one step"""
        self.sr.lock()
        try:
            try:
                if not blktap2.VDI.tap_refresh(self.sr.xapi.session,
                        self.sr.uuid, self.uuid):
                    self._report_tapdisk_unpause_error()
                    raise util.SMException("Failed to refresh %s" % self)
            except XenAPI.Failure, e:
                if util.isInvalidVDI(e) and ignoreNonexistent:
                    Util.log("VDI %s not found, ignoring" % self)
                    return
                raise
        finally:
            self.sr.unlock()

    def isSnapshot(self):
        return self.sr.xapi.isSnapshot(self)

    def isAttachedRW(self):
        return util.is_attached_rw(
                self.sr.xapi.session.xenapi.VDI.get_sm_config(self.getRef()))

    def getVHDBlocks(self):
        val = self.updateBlockInfo()
        bitmap = zlib.decompress(base64.b64decode(val))
        return bitmap

    def isCoalesceable(self):
        """A VDI is coalesceable if it has no siblings and is not a leaf"""
        return not self.scanError and \
                self.parent and \
                len(self.parent.children) == 1 and \
                self.hidden and \
                len(self.children) > 0 

    def isLeafCoalesceable(self):
        """A VDI is leaf-coalesceable if it has no siblings and is a leaf"""
        return not self.scanError and \
                self.parent and \
                len(self.parent.children) == 1 and \
                not self.hidden and \
                len(self.children) == 0

    def canLiveCoalesce(self, speed):
        """Can we stop-and-leaf-coalesce this VDI? The VDI must be
        isLeafCoalesceable() already"""
        feasibleSize = False
        allowedDownTime =\
                self.TIMEOUT_SAFETY_MARGIN * self.LIVE_LEAF_COALESCE_TIMEOUT
        if speed:
            feasibleSize =\
                self.getSizeVHD()/speed < allowedDownTime
        else:
            feasibleSize =\
                self.getSizeVHD() < self.LIVE_LEAF_COALESCE_MAX_SIZE

        return (feasibleSize or
                self.getConfig(self.DB_LEAFCLSC) == self.LEAFCLSC_FORCE)

    def getAllPrunable(self):
        if len(self.children) == 0: # base case
            # it is possible to have a hidden leaf that was recently coalesced 
            # onto its parent, its children already relinked but not yet 
            # reloaded - in which case it may not be garbage collected yet: 
            # some tapdisks could still be using the file.
            if self.sr.journaler.get(self.JRN_RELINK, self.uuid):
                return []
            if not self.scanError and self.hidden:
                return [self]
            return []

        thisPrunable = True
        vdiList = []
        for child in self.children:
            childList = child.getAllPrunable()
            vdiList.extend(childList)
            if child not in childList:
                thisPrunable = False

        # We can destroy the current VDI if all childs are hidden BUT the
        # current VDI must be hidden too to do that!
        # Example in this case (after a failed live leaf coalesce):
        #
        # SMGC: [32436] SR 07ed ('linstor-nvme-sr') (2 VDIs in 1 VHD trees):
        # SMGC: [32436]         b5458d61(1.000G/4.127M)
        # SMGC: [32436]             *OLD_b545(1.000G/4.129M)
        #
        # OLD_b545 is hidden and must be removed, but b5458d61 not.
        # Normally we are not in this function when the delete action is
        # executed but in `_liveLeafCoalesce`.

        if not self.scanError and not self.hidden and thisPrunable:
            vdiList.append(self)
        return vdiList

    def getSizeVHD(self):
        return self._sizeVHD

    def getTreeRoot(self):
        "Get the root of the tree that self belongs to"
        root = self
        while root.parent:
            root = root.parent
        return root
        
    def getTreeHeight(self):
        "Get the height of the subtree rooted at self"
        if len(self.children) == 0:
            return 1

        maxChildHeight = 0
        for child in self.children:
            childHeight = child.getTreeHeight()
            if childHeight > maxChildHeight:
                maxChildHeight = childHeight

        return maxChildHeight + 1

    def getAllLeaves(self):
        "Get all leaf nodes in the subtree rooted at self"
        if len(self.children) == 0:
            return [self]

        leaves = []
        for child in self.children:
            leaves.extend(child.getAllLeaves())
        return leaves

    def updateBlockInfo(self):
        val = base64.b64encode(self._queryVHDBlocks())
        self.setConfig(VDI.DB_VHD_BLOCKS, val)
        return val

    def rename(self, uuid):
        "Rename the VDI file"
        assert(not self.sr.vdis.get(uuid))
        self._clearRef()
        oldUuid = self.uuid
        self.uuid = uuid
        self.children = []
        # updating the children themselves is the responsiblity of the caller
        del self.sr.vdis[oldUuid]
        self.sr.vdis[self.uuid] = self

    def delete(self):
        "Physically delete the VDI"
        lock.Lock.cleanup(self.uuid, lvhdutil.NS_PREFIX_LVM + self.sr.uuid)
        lock.Lock.cleanupAll(self.uuid)
        self._clear()

    def __str__(self):
        strHidden = ""
        if self.hidden:
            strHidden = "*"
        strSizeVirt = "?"
        if self.sizeVirt > 0:
            strSizeVirt = Util.num2str(self.sizeVirt)
        strSizeVHD = "?"
        if self._sizeVHD > 0:
            strSizeVHD = "/%s" % Util.num2str(self._sizeVHD)
        strType = ""
        if self.raw:
            strType = "[RAW]"
            strSizeVHD = ""

        return "%s%s(%s%s)%s" % (strHidden, self.uuid[0:8], strSizeVirt,
                strSizeVHD, strType)

    def validate(self, fast = False):
        if not vhdutil.check(self.path, fast = fast):
            raise util.SMException("VHD %s corrupted" % self)

    def _clear(self):
        self.uuid = ""
        self.path = ""
        self.parentUuid = ""
        self.parent = None
        self._clearRef()

    def _clearRef(self):
        self._vdiRef = None

    def _doCoalesce(self):
        """Coalesce self onto parent. Only perform the actual coalescing of
        VHD, but not the subsequent relinking. We'll do that as the next step,
        after reloading the entire SR in case things have changed while we
        were coalescing"""
        self.validate()
        self.parent.validate(True)
        self.parent._increaseSizeVirt(self.sizeVirt)
        self.sr._updateSlavesOnResize(self.parent)
        self._coalesceVHD(0)
        self.parent.validate(True)
        #self._verifyContents(0)
        self.parent.updateBlockInfo()

    def _verifyContents(self, timeOut):
        Util.log("  Coalesce verification on %s" % self)
        abortTest = lambda:IPCFlag(self.sr.uuid).test(FLAG_TYPE_ABORT)
        Util.runAbortable(lambda: self._runTapdiskDiff(), True,
                self.sr.uuid, abortTest, VDI.POLL_INTERVAL, timeOut)
        Util.log("  Coalesce verification succeeded")

    def _runTapdiskDiff(self):
        cmd = "tapdisk-diff -n %s:%s -m %s:%s" % \
                (self.getDriverName(), self.path, \
                self.parent.getDriverName(), self.parent.path)
        Util.doexec(cmd, 0)
        return True

    def _reportCoalesceError(vdi, ce):
        """Reports a coalesce error to XenCenter.

        vdi: the VDI object on which the coalesce error occured
        ce: the CommandException that was raised"""

        msg_name = os.strerror(ce.code)
        if ce.code == errno.ENOSPC:
            # TODO We could add more information here, e.g. exactly how much
            # space is required for the particular coalesce, as well as actions
            # to be taken by the user and consequences of not taking these
            # actions.
            msg_body = 'Run out of space while coalescing.'
        elif ce.code == errno.EIO:
            msg_body = 'I/O error while coalescing.'
        else:
            msg_body = ''
        util.SMlog('Coalesce failed on SR %s: %s (%s)'
                % (vdi.sr.uuid, msg_name, msg_body))

        # Create a XenCenter message, but don't spam.
        xapi = vdi.sr.xapi.session.xenapi
        sr_ref = xapi.SR.get_by_uuid(vdi.sr.uuid)
        oth_cfg = xapi.SR.get_other_config(sr_ref)
        if COALESCE_ERR_RATE_TAG in oth_cfg:
            coalesce_err_rate = float(oth_cfg[COALESCE_ERR_RATE_TAG])
        else:
            coalesce_err_rate = DEFAULT_COALESCE_ERR_RATE

        xcmsg = False
        if coalesce_err_rate == 0:
            xcmsg = True
        elif coalesce_err_rate > 0:
            now = datetime.datetime.now()
            sm_cfg = xapi.SR.get_sm_config(sr_ref)
            if COALESCE_LAST_ERR_TAG in sm_cfg:
                # seconds per message (minimum distance in time between two
                # messages in seconds)
                spm = datetime.timedelta(seconds=(1.0/coalesce_err_rate)*60)
                last = datetime.datetime.fromtimestamp(
                        float(sm_cfg[COALESCE_LAST_ERR_TAG]))
                if now - last >= spm:
                    xapi.SR.remove_from_sm_config(sr_ref,
                            COALESCE_LAST_ERR_TAG)
                    xcmsg = True
            else:
                xcmsg = True
            if xcmsg:
                xapi.SR.add_to_sm_config(sr_ref, COALESCE_LAST_ERR_TAG,
                        str(now.strftime('%s')))
        if xcmsg:
            xapi.message.create(msg_name, "3", "SR", vdi.sr.uuid, msg_body)
    _reportCoalesceError = staticmethod(_reportCoalesceError)

    def _doCoalesceVHD(vdi):
        try:

            startTime = time.time()
            vhdSize = vdi.getSizeVHD()
            vhdutil.coalesce(vdi.path)
            endTime = time.time()
            vdi.sr.recordStorageSpeed(startTime, endTime, vhdSize)
        except util.CommandException, ce:
            # We use try/except for the following piece of code because it runs
            # in a separate process context and errors will not be caught and
            # reported by anyone.
            try:
                # Report coalesce errors back to user via XC
                VDI._reportCoalesceError(vdi, ce)
            except Exception, e:
                util.SMlog('failed to create XenCenter message: %s' % e)
            raise ce
        except:
            raise
    _doCoalesceVHD = staticmethod(_doCoalesceVHD)

    def _coalesceVHD(self, timeOut):
        Util.log("  Running VHD coalesce on %s" % self)
        abortTest = lambda:IPCFlag(self.sr.uuid).test(FLAG_TYPE_ABORT)
        try:
            Util.runAbortable(lambda: VDI._doCoalesceVHD(self), None,
                    self.sr.uuid, abortTest, VDI.POLL_INTERVAL, timeOut)
        except:
            #exception at this phase could indicate a failure in vhd coalesce
            # or a kill of vhd coalesce by runAbortable due to  timeOut
            # Try a repair and reraise the exception
            parent = ""
            try:
                parent = vhdutil.getParent(self.path, lambda x: x.strip())
                # Repair error is logged and ignored. Error reraised later
                util.SMlog('Coalesce failed on %s, attempting repair on ' \
                           'parent %s' % (self.uuid, parent))
                vhdutil.repair(parent)
            except Exception, e:
                util.SMlog('(error ignored) Failed to repair parent %s ' \
                           'after failed coalesce on %s, err: %s' % 
                           (parent, self.path, e))
            raise

        util.fistpoint.activate("LVHDRT_coalescing_VHD_data",self.sr.uuid)

    def _relinkSkip(self):
        """Relink children of this VDI to point to the parent of this VDI"""
        abortFlag = IPCFlag(self.sr.uuid)
        for child in self.children:
            if abortFlag.test(FLAG_TYPE_ABORT):
                raise AbortException("Aborting due to signal")
            Util.log("  Relinking %s from %s to %s" % \
                    (child, self, self.parent))
            util.fistpoint.activate("LVHDRT_relinking_grandchildren",self.sr.uuid)
            child._setParent(self.parent)
        self.children = []

    def _reloadChildren(self, vdiSkip):
        """Pause & unpause all VDIs in the subtree to cause blktap to reload
        the VHD metadata for this file in any online VDI"""
        abortFlag = IPCFlag(self.sr.uuid)
        for child in self.children:
            if child == vdiSkip:
                continue
            if abortFlag.test(FLAG_TYPE_ABORT):
                raise AbortException("Aborting due to signal")
            Util.log("  Reloading VDI %s" % child)
            child._reload()

    def _reload(self):
        """Pause & unpause to cause blktap to reload the VHD metadata"""
        for child in self.children:
            child._reload()

        # only leaves can be attached
        if len(self.children) == 0:
            self.refresh()

    def _loadInfoParent(self):
        ret = vhdutil.getParent(self.path, lvhdutil.extractUuid)
        if ret:
            self.parentUuid = ret

    def _setParent(self, parent):
        vhdutil.setParent(self.path, parent.path, False)
        self.parent = parent
        self.parentUuid = parent.uuid
        parent.children.append(self)
        try:
            self.setConfig(self.DB_VHD_PARENT, self.parentUuid)
            Util.log("Updated the vhd-parent field for child %s with %s" % \
                     (self.uuid, self.parentUuid))
        except:
            Util.log("Failed to update %s with vhd-parent field %s" % \
                     (self.uuid, self.parentUuid))

    def _loadInfoHidden(self):
        hidden = vhdutil.getHidden(self.path)
        self.hidden = (hidden != 0)

    def _setHidden(self, hidden = True):
        vhdutil.setHidden(self.path, hidden)
        self.hidden = hidden

    def _increaseSizeVirt(self, size, atomic = True):
        """ensure the virtual size of 'self' is at least 'size'. Note that 
        resizing a VHD must always be offline and atomically: the file must
        not be open by anyone and no concurrent operations may take place.
        Thus we use the Agent API call for performing paused atomic 
        operations. If the caller is already in the atomic context, it must
        call with atomic = False"""
        if self.sizeVirt >= size:
            return
        Util.log("  Expanding VHD virt size for VDI %s: %s -> %s" % \
                (self, Util.num2str(self.sizeVirt), Util.num2str(size)))

        msize = vhdutil.getMaxResizeSize(self.path) * 1024 * 1024
        if (size <= msize):
            vhdutil.setSizeVirtFast(self.path, size)
        else:
            if atomic:
                vdiList = self._getAllSubtree()
                self.sr.lock()
                try:
                    self.sr.pauseVDIs(vdiList)
                    try:
                        self._setSizeVirt(size)
                    finally:
                        self.sr.unpauseVDIs(vdiList)
                finally:
                    self.sr.unlock()
            else:
                self._setSizeVirt(size)

        self.sizeVirt = vhdutil.getSizeVirt(self.path)

    def _setSizeVirt(self, size):
        """WARNING: do not call this method directly unless all VDIs in the
        subtree are guaranteed to be unplugged (and remain so for the duration
        of the operation): this operation is only safe for offline VHDs"""
        jFile = os.path.join(self.sr.path, self.uuid)
        vhdutil.setSizeVirt(self.path, size, jFile)

    def _queryVHDBlocks(self):
        return vhdutil.getBlockBitmap(self.path)

    def _getCoalescedSizeData(self):
        """Get the data size of the resulting VHD if we coalesce self onto
        parent. We calculate the actual size by using the VHD block allocation
        information (as opposed to just adding up the two VHD sizes to get an
        upper bound)"""
        # make sure we don't use stale BAT info from vdi_rec since the child 
        # was writable all this time
        self.delConfig(VDI.DB_VHD_BLOCKS)
        blocksChild = self.getVHDBlocks()
        blocksParent = self.parent.getVHDBlocks()
        numBlocks = Util.countBits(blocksChild, blocksParent)
        Util.log("Num combined blocks = %d" % numBlocks)
        sizeData = numBlocks * vhdutil.VHD_BLOCK_SIZE
        assert(sizeData <= self.sizeVirt)
        return sizeData

    def _calcExtraSpaceForCoalescing(self):
        sizeData = self._getCoalescedSizeData()
        sizeCoalesced = sizeData + vhdutil.calcOverheadBitmap(sizeData) + \
                vhdutil.calcOverheadEmpty(self.sizeVirt)
        Util.log("Coalesced size = %s" % Util.num2str(sizeCoalesced))
        return sizeCoalesced - self.parent.getSizeVHD()

    def _calcExtraSpaceForLeafCoalescing(self):
        """How much extra space in the SR will be required to
        [live-]leaf-coalesce this VDI"""
        # the space requirements are the same as for inline coalesce
        return self._calcExtraSpaceForCoalescing()

    def _calcExtraSpaceForSnapshotCoalescing(self):
        """How much extra space in the SR will be required to
        snapshot-coalesce this VDI"""
        return self._calcExtraSpaceForCoalescing() + \
                vhdutil.calcOverheadEmpty(self.sizeVirt) # extra snap leaf

    def _getAllSubtree(self):
        """Get self and all VDIs in the subtree of self as a flat list"""
        vdiList = [self]
        for child in self.children:
            vdiList.extend(child._getAllSubtree())
        return vdiList


class FileVDI(VDI):
    """Object representing a VDI in a file-based SR (EXT or NFS)"""

    def extractUuid(path):
        path = os.path.basename(path.strip())
        if not (path.endswith(vhdutil.FILE_EXTN_VHD) or \
                path.endswith(vhdutil.FILE_EXTN_RAW)):
            return None
        uuid = path.replace(vhdutil.FILE_EXTN_VHD, "").replace( \
                vhdutil.FILE_EXTN_RAW, "")
        # TODO: validate UUID format
        return uuid
    extractUuid = staticmethod(extractUuid)

    def __init__(self, sr, uuid, raw):
        VDI.__init__(self, sr, uuid, raw)
        if self.raw:
            self.fileName = "%s%s" % (self.uuid, vhdutil.FILE_EXTN_RAW)
        else:
            self.fileName = "%s%s" % (self.uuid, vhdutil.FILE_EXTN_VHD)

    def load(self, info = None):
        if not info:
            if not util.pathexists(self.path):
                raise util.SMException("%s not found" % self.path)
            try:
                info = vhdutil.getVHDInfo(self.path, self.extractUuid)
            except util.SMException:
                Util.log(" [VDI %s: failed to read VHD metadata]" % self.uuid)
                return
        self.parent     = None
        self.children   = []
        self.parentUuid = info.parentUuid
        self.sizeVirt   = info.sizeVirt
        self._sizeVHD   = info.sizePhys
        self.hidden     = info.hidden
        self.scanError  = False
        self.path       = os.path.join(self.sr.path, "%s%s" % \
                (self.uuid, vhdutil.FILE_EXTN_VHD))

    def rename(self, uuid):
        oldPath = self.path
        VDI.rename(self, uuid)
        self.fileName = "%s%s" % (self.uuid, vhdutil.FILE_EXTN_VHD)
        self.path = os.path.join(self.sr.path, self.fileName)
        assert(not util.pathexists(self.path))
        Util.log("Renaming %s -> %s" % (oldPath, self.path))
        os.rename(oldPath, self.path)

    def delete(self):
        if len(self.children) > 0:
            raise util.SMException("VDI %s has children, can't delete" % \
                    self.uuid)
        try:
            self.sr.lock()
            try:
                os.unlink(self.path)
                self.sr.forgetVDI(self.uuid)
            finally:
                self.sr.unlock()
        except OSError:
            raise util.SMException("os.unlink(%s) failed" % self.path)
        VDI.delete(self)


class LVHDVDI(VDI):
    """Object representing a VDI in an LVHD SR"""

    JRN_ZERO = "zero" # journal entry type for zeroing out end of parent
    DRIVER_NAME_RAW = "aio"

    def load(self, vdiInfo):
        self.parent     = None
        self.children   = []
        self._sizeVHD   = -1
        self.scanError  = vdiInfo.scanError
        self.sizeLV     = vdiInfo.sizeLV
        self.sizeVirt   = vdiInfo.sizeVirt
        self.fileName   = vdiInfo.lvName
        self.lvActive   = vdiInfo.lvActive
        self.lvOpen     = vdiInfo.lvOpen
        self.lvReadonly = vdiInfo.lvReadonly
        self.hidden     = vdiInfo.hidden
        self.parentUuid = vdiInfo.parentUuid
        self.path       = os.path.join(self.sr.path, self.fileName)

    def getDriverName(self):
        if self.raw:
            return self.DRIVER_NAME_RAW
        return self.DRIVER_NAME_VHD

    def inflate(self, size):
        """inflate the LV containing the VHD to 'size'"""
        if self.raw:
            return
        self._activate()
        self.sr.lock()
        try:
            lvhdutil.inflate(self.sr.journaler, self.sr.uuid, self.uuid, size)
            util.fistpoint.activate("LVHDRT_inflating_the_parent",self.sr.uuid)
        finally:
            self.sr.unlock()
        self.sizeLV = self.sr.lvmCache.getSize(self.fileName)
        self._sizeVHD = -1

    def deflate(self):
        """deflate the LV containing the VHD to minimum"""
        if self.raw:
            return
        self._activate()
        self.sr.lock()
        try:
            lvhdutil.deflate(self.sr.lvmCache, self.fileName, self.getSizeVHD())
        finally:
            self.sr.unlock()
        self.sizeLV = self.sr.lvmCache.getSize(self.fileName)
        self._sizeVHD = -1

    def inflateFully(self):
        self.inflate(lvhdutil.calcSizeVHDLV(self.sizeVirt))

    def inflateParentForCoalesce(self):
        """Inflate the parent only as much as needed for the purposes of
        coalescing"""
        if self.parent.raw:
            return
        inc = self._calcExtraSpaceForCoalescing()
        if inc > 0:
            util.fistpoint.activate("LVHDRT_coalescing_before_inflate_grandparent",self.sr.uuid)
            self.parent.inflate(self.parent.sizeLV + inc)

    def updateBlockInfo(self):
        if not self.raw:
            return VDI.updateBlockInfo(self)

    def rename(self, uuid):
        oldUuid = self.uuid
        oldLVName = self.fileName
        VDI.rename(self, uuid)
        self.fileName = lvhdutil.LV_PREFIX[vhdutil.VDI_TYPE_VHD] + self.uuid
        if self.raw:
            self.fileName = lvhdutil.LV_PREFIX[vhdutil.VDI_TYPE_RAW] + self.uuid
        self.path = os.path.join(self.sr.path, self.fileName)
        assert(not self.sr.lvmCache.checkLV(self.fileName))

        self.sr.lvmCache.rename(oldLVName, self.fileName)
        if self.sr.lvActivator.get(oldUuid, False):
            self.sr.lvActivator.replace(oldUuid, self.uuid, self.fileName, False)

        ns = lvhdutil.NS_PREFIX_LVM + self.sr.uuid
        (cnt, bcnt) = RefCounter.check(oldUuid, ns)
        RefCounter.set(self.uuid, cnt, bcnt, ns)
        RefCounter.reset(oldUuid, ns)

    def delete(self):
        if len(self.children) > 0:
            raise util.SMException("VDI %s has children, can't delete" % \
                    self.uuid)
        self.sr.lock()
        try:
            self.sr.lvmCache.remove(self.fileName)
            self.sr.forgetVDI(self.uuid)
        finally:
            self.sr.unlock()
        RefCounter.reset(self.uuid, lvhdutil.NS_PREFIX_LVM + self.sr.uuid)
        VDI.delete(self)

    def getSizeVHD(self):
        if self._sizeVHD == -1:
            self._loadInfoSizeVHD()
        return self._sizeVHD

    def _loadInfoSizeVHD(self):
        """Get the physical utilization of the VHD file. We do it individually
        (and not using the VHD batch scanner) as an optimization: this info is
        relatively expensive and we need it only for VDI's involved in
        coalescing."""
        if self.raw:
            return
        self._activate()
        self._sizeVHD = vhdutil.getSizePhys(self.path)
        if self._sizeVHD <= 0:
            raise util.SMException("phys size of %s = %d" % \
                    (self, self._sizeVHD))

    def _loadInfoHidden(self):
        if self.raw:
            self.hidden = self.sr.lvmCache.getHidden(self.fileName)
        else:
            VDI._loadInfoHidden(self)

    def _setHidden(self, hidden = True):
        if self.raw:
            self.sr.lvmCache.setHidden(self.fileName, hidden)
            self.hidden = hidden
        else:
            VDI._setHidden(self, hidden)

    def __str__(self):
        strType = "VHD"
        if self.raw:
            strType = "RAW"
        strHidden = ""
        if self.hidden:
            strHidden = "*"
        strSizeVHD = ""
        if self._sizeVHD > 0:
            strSizeVHD = Util.num2str(self._sizeVHD)
        strActive = "n"
        if self.lvActive:
            strActive = "a"
        if self.lvOpen:
            strActive += "o"
        return "%s%s[%s](%s/%s/%s|%s)" % (strHidden, self.uuid[0:8], strType,
                Util.num2str(self.sizeVirt), strSizeVHD,
                Util.num2str(self.sizeLV), strActive)

    def validate(self, fast = False):
        if not self.raw:
            VDI.validate(self, fast)

    def _doCoalesce(self):
        """LVHD parents must first be activated, inflated, and made writable"""
        try:
            self._activateChain()
            self.sr.lvmCache.setReadonly(self.parent.fileName, False)
            self.parent.validate()
            self.inflateParentForCoalesce()
            VDI._doCoalesce(self)
        finally:
            self.parent._loadInfoSizeVHD()
            self.parent.deflate()
            self.sr.lvmCache.setReadonly(self.parent.fileName, True)

    def _setParent(self, parent):
        self._activate()
        if self.lvReadonly:
            self.sr.lvmCache.setReadonly(self.fileName, False)

        try:
            vhdutil.setParent(self.path, parent.path, parent.raw)
        finally:
            if self.lvReadonly:
                self.sr.lvmCache.setReadonly(self.fileName, True)
        self._deactivate()
        self.parent = parent
        self.parentUuid = parent.uuid
        parent.children.append(self)
        try:
            self.setConfig(self.DB_VHD_PARENT, self.parentUuid)
            Util.log("Updated the vhd-parent field for child %s with %s" % \
                     (self.uuid, self.parentUuid))
        except:
            Util.log("Failed to update the vhd-parent with %s for child %s" % \
                     (self.parentUuid, self.uuid))

    def _activate(self):
        self.sr.lvActivator.activate(self.uuid, self.fileName, False)

    def _activateChain(self):
        vdi = self
        while vdi:
            vdi._activate()
            vdi = vdi.parent

    def _deactivate(self):
        self.sr.lvActivator.deactivate(self.uuid, False)

    def _increaseSizeVirt(self, size, atomic = True):
        "ensure the virtual size of 'self' is at least 'size'"
        self._activate()
        if not self.raw:
            VDI._increaseSizeVirt(self, size, atomic)
            return

        # raw VDI case
        offset = self.sizeLV
        if self.sizeVirt < size:
            oldSize = self.sizeLV
            self.sizeLV = util.roundup(lvutil.LVM_SIZE_INCREMENT, size)
            Util.log("  Growing %s: %d->%d" % (self.path, oldSize, self.sizeLV))
            self.sr.lvmCache.setSize(self.fileName, self.sizeLV)
            offset = oldSize
        unfinishedZero = False
        jval = self.sr.journaler.get(self.JRN_ZERO, self.uuid)
        if jval:
            unfinishedZero = True
            offset = int(jval)
        length = self.sizeLV - offset
        if not length:
            return

        if unfinishedZero:
            Util.log("  ==> Redoing unfinished zeroing out")
        else:
            self.sr.journaler.create(self.JRN_ZERO, self.uuid, \
                    str(offset))
        Util.log("  Zeroing %s: from %d, %dB" % (self.path, offset, length))
        abortTest = lambda:IPCFlag(self.sr.uuid).test(FLAG_TYPE_ABORT)
        func = lambda: util.zeroOut(self.path, offset, length)
        Util.runAbortable(func, True, self.sr.uuid, abortTest,
                VDI.POLL_INTERVAL, 0)
        self.sr.journaler.remove(self.JRN_ZERO, self.uuid)

    def _setSizeVirt(self, size):
        """WARNING: do not call this method directly unless all VDIs in the
        subtree are guaranteed to be unplugged (and remain so for the duration
        of the operation): this operation is only safe for offline VHDs"""
        self._activate()
        jFile = lvhdutil.createVHDJournalLV(self.sr.lvmCache, self.uuid,
                vhdutil.MAX_VHD_JOURNAL_SIZE)
        try:
            lvhdutil.setSizeVirt(self.sr.journaler, self.sr.uuid, self.uuid,
                    size, jFile)
        finally:
            lvhdutil.deleteVHDJournalLV(self.sr.lvmCache, self.uuid)

    def _queryVHDBlocks(self):
        self._activate()
        return VDI._queryVHDBlocks(self)

    def _calcExtraSpaceForCoalescing(self):
        if self.parent.raw:
            return 0 # raw parents are never deflated in the first place
        sizeCoalesced = lvhdutil.calcSizeVHDLV(self._getCoalescedSizeData())
        Util.log("Coalesced size = %s" % Util.num2str(sizeCoalesced))
        return sizeCoalesced - self.parent.sizeLV

    def _calcExtraSpaceForLeafCoalescing(self):
        """How much extra space in the SR will be required to
        [live-]leaf-coalesce this VDI"""
        # we can deflate the leaf to minimize the space requirements
        deflateDiff = self.sizeLV - lvhdutil.calcSizeLV(self.getSizeVHD())
        return self._calcExtraSpaceForCoalescing() - deflateDiff

    def _calcExtraSpaceForSnapshotCoalescing(self):
        return self._calcExtraSpaceForCoalescing() + \
                lvhdutil.calcSizeLV(self.getSizeVHD())


class LinstorVDI(VDI):
    """Object representing a VDI in a LINSTOR SR"""

    MAX_SIZE = 2 * 1024 * 1024 * 1024 * 1024  # Max VHD size.

    VOLUME_LOCK_TIMEOUT = 30

    def load(self, info=None):
        self.parentUuid = info.parentUuid
        self.scanError = True
        self.parent = None
        self.children = []

        self.fileName = self.sr._linstor.get_volume_name(self.uuid)
        self.path = self.sr._linstor.build_device_path(self.fileName)
        if not util.pathexists(self.path):
            raise util.SMException(
                '{} of {} not found'
                .format(self.fileName, self.uuid)
            )

        if not info:
            try:
                info = self.sr._vhdutil.get_vhd_info(self.uuid)
            except util.SMException:
                Util.log(
                    ' [VDI {}: failed to read VHD metadata]'.format(self.uuid)
                )
                return

        self.parentUuid = info.parentUuid
        self.sizeVirt = info.sizeVirt
        self._sizeVHD = info.sizePhys
        self.hidden = info.hidden
        self.scanError = False

    def rename(self, uuid):
        Util.log('Renaming {} -> {} (path={})'.format(
            self.uuid, uuid, self.path
        ))
        self.sr._linstor.update_volume_uuid(self.uuid, uuid)
        VDI.rename(self, uuid)

    def delete(self):
        if len(self.children) > 0:
            raise util.SMException(
                'VDI {} has children, can\'t delete'.format(self.uuid)
            )
        self.sr.lock()
        try:
            self.sr._linstor.destroy_volume(self.uuid)
            self.sr.forgetVDI(self.uuid)
        finally:
            self.sr.unlock()
        VDI.delete(self)

    def pauseVDIs(self, vdiList):
        self.sr._linstor.ensure_volume_list_is_not_locked(
            vdiList, timeout=self.VOLUME_LOCK_TIMEOUT
        )
        return super(VDI).pauseVDIs(vdiList)

    def _liveLeafCoalesce(self, vdi):
        self.sr._linstor.ensure_volume_is_not_locked(
            vdi.uuid, timeout=self.VOLUME_LOCK_TIMEOUT
        )
        return super(VDI)._liveLeafCoalesce(vdi)

    def _relinkSkip(self):
        abortFlag = IPCFlag(self.sr.uuid)
        for child in self.children:
            if abortFlag.test(FLAG_TYPE_ABORT):
                raise AbortException('Aborting due to signal')
            Util.log(
                '  Relinking {} from {} to {}'.format(
                    child, self, self.parent
                )
            )

            session = child.sr.xapi.session
            sr_uuid = child.sr.uuid
            vdi_uuid = child.uuid
            try:
                self.sr._linstor.ensure_volume_is_not_locked(
                    vdi_uuid, timeout=self.VOLUME_LOCK_TIMEOUT
                )
                blktap2.VDI.tap_pause(session, sr_uuid, vdi_uuid)
                child._setParent(self.parent)
            finally:
                blktap2.VDI.tap_unpause(session, sr_uuid, vdi_uuid)
        self.children = []

    def _setHidden(self, hidden=True):
        HIDDEN_TAG = 'hidden'

        if self.raw:
            self.sr._linstor.update_volume_metadata(self.uuid, {
                HIDDEN_TAG: hidden
            })
            self.hidden = hidden
        else:
            VDI._setHidden(self, hidden)

    def _queryVHDBlocks(self):
        return self.sr._vhdutil.get_block_bitmap(self.uuid)

################################################################################
#
# SR
#
class SR:
    class LogFilter:
        def __init__(self, sr):
            self.sr = sr
            self.stateLogged = False
            self.prevState = {}
            self.currState = {}

        def logState(self):
            changes = ""
            self.currState.clear()
            for vdi in self.sr.vdiTrees:
                self.currState[vdi.uuid] = self._getTreeStr(vdi)
                if not self.prevState.get(vdi.uuid) or \
                        self.prevState[vdi.uuid] != self.currState[vdi.uuid]:
                    changes += self.currState[vdi.uuid]

            for uuid in self.prevState.iterkeys():
                if not self.currState.get(uuid):
                    changes += "Tree %s gone\n" % uuid

            result = "SR %s (%d VDIs in %d VHD trees): " % \
                    (self.sr, len(self.sr.vdis), len(self.sr.vdiTrees))

            if len(changes) > 0:
                if self.stateLogged:
                    result += "showing only VHD trees that changed:"
                result += "\n%s" % changes
            else:
                result += "no changes"

            for line in result.split("\n"):
                Util.log("%s" % line)
            self.prevState.clear()
            for key, val in self.currState.iteritems():
                self.prevState[key] = val
            self.stateLogged = True

        def logNewVDI(self, uuid):
            if self.stateLogged:
                Util.log("Found new VDI when scanning: %s" % uuid)

        def _getTreeStr(self, vdi, indent = 8):
            treeStr = "%s%s\n" % (" " * indent, vdi)
            for child in vdi.children:
                treeStr += self._getTreeStr(child, indent + VDI.STR_TREE_INDENT)
            return treeStr


    TYPE_FILE = "file"
    TYPE_LVHD = "lvhd"
    TYPE_LINSTOR = "linstor"
    TYPES = [TYPE_LVHD, TYPE_FILE, TYPE_LINSTOR]

    LOCK_RETRY_INTERVAL = 3
    LOCK_RETRY_ATTEMPTS = 20
    LOCK_RETRY_ATTEMPTS_LOCK = 100

    SCAN_RETRY_ATTEMPTS = 3

    JRN_CLONE = "clone" # journal entry type for the clone operation (from SM)
    TMP_RENAME_PREFIX = "OLD_"

    KEY_OFFLINE_COALESCE_NEEDED = "leaf_coalesce_need_offline"
    KEY_OFFLINE_COALESCE_OVERRIDE = "leaf_coalesce_offline_override"

    def getInstance(uuid, xapiSession, createLock = True, force = False):
        xapi = XAPI(xapiSession, uuid)
        type = normalizeType(xapi.srRecord["type"])
        if type == SR.TYPE_FILE:
            return FileSR(uuid, xapi, createLock, force)
        elif type == SR.TYPE_LVHD:
            return LVHDSR(uuid, xapi, createLock, force)
        elif type == SR.TYPE_LINSTOR:
            return LinstorSR(uuid, xapi, createLock, force)
        raise util.SMException("SR type %s not recognized" % type)
    getInstance = staticmethod(getInstance)

    def __init__(self, uuid, xapi, createLock, force):
        self.logFilter = self.LogFilter(self)
        self.uuid = uuid
        self.path = ""
        self.name = ""
        self.vdis = {}
        self.vdiTrees = []
        self.journaler = None
        self.xapi = xapi
        self._locked = 0
        self._srLock = None
        if createLock:
            self._srLock = lock.Lock(vhdutil.LOCK_TYPE_SR, self.uuid)
        else:
            Util.log("Requested no SR locking")
        self.name = unicode(self.xapi.srRecord["name_label"]).encode("utf-8", "replace")
        self._failedCoalesceTargets = []

        if not self.xapi.isPluggedHere():
            if force:
                Util.log("SR %s not attached on this host, ignoring" % uuid)
            else:
                raise util.SMException("SR %s not attached on this host" % uuid)

        if force:
            Util.log("Not checking if we are Master (SR %s)" % uuid)
        elif not self.xapi.isMaster():
            raise util.SMException("This host is NOT master, will not run")

    def gcEnabled(self, refresh = True):
        if refresh:
            self.xapi.srRecord = \
                    self.xapi.session.xenapi.SR.get_record(self.xapi._srRef)
        if self.xapi.srRecord["other_config"].get(VDI.DB_GC) == "false":
            Util.log("GC is disabled for this SR, abort")
            return False
        return True

    def scan(self, force = False):
        """Scan the SR and load VDI info for each VDI. If called repeatedly,
        update VDI objects if they already exist"""
        pass # abstract

    def scanLocked(self, force = False):
        self.lock()
        try:
            self.scan(force)
        finally:
            self.unlock()

    def getVDI(self, uuid):
        return self.vdis.get(uuid)

    def hasWork(self):
        if len(self.findGarbage()) > 0:
            return True
        if self.findCoalesceable():
            return True
        if self.findLeafCoalesceable():
            return True
        if self.needUpdateBlockInfo():
            return True
        return False

    def findCoalesceable(self):
        """Find a coalesceable VDI. Return a vdi that should be coalesced
        (choosing one among all coalesceable candidates according to some
        criteria) or None if there is no VDI that could be coalesced"""

        candidates = []

        srSwitch = self.xapi.srRecord["other_config"].get(VDI.DB_COALESCE)
        if srSwitch == "false":
            Util.log("Coalesce disabled for this SR")
            return candidates

        # finish any VDI for which a relink journal entry exists first
        journals = self.journaler.getAll(VDI.JRN_RELINK)
        for uuid in journals.iterkeys():
            vdi = self.getVDI(uuid)
            if vdi and vdi not in self._failedCoalesceTargets:
                return vdi

        for vdi in self.vdis.values():
            if vdi.isCoalesceable() and vdi not in self._failedCoalesceTargets:
                candidates.append(vdi)
                Util.log("%s is coalescable" % vdi.uuid)

        # pick one in the tallest tree
        treeHeight = dict()
        for c in candidates:
            height = c.getTreeRoot().getTreeHeight()
            if treeHeight.get(height):
                treeHeight[height].append(c)
            else:
                treeHeight[height] = [c]

        freeSpace = self.getFreeSpace()
        heights = treeHeight.keys()
        heights.sort(reverse=True)
        for h in heights:
            for c in treeHeight[h]:
                spaceNeeded = c._calcExtraSpaceForCoalescing()
                if spaceNeeded <= freeSpace:
                    Util.log("Coalesce candidate: %s (tree height %d)" % (c, h))
                    return c
                else:
                    Util.log("No space to coalesce %s (free space: %d)" % \
                            (c, freeSpace))
        return None

    def getSwitch(self, key):
        return self.xapi.srRecord["other_config"].get(key)

    def forbiddenBySwitch(self, switch, condition, fail_msg):
        srSwitch = self.getSwitch(switch)
        ret = False
        if srSwitch:
            ret = srSwitch == condition

        if ret:
            Util.log(fail_msg)

        return ret

    def leafCoalesceForbidden(self):
        return (self.forbiddenBySwitch(VDI.DB_COALESCE,
                                       "false",
                                       "Coalesce disabled for this SR") or
                self.forbiddenBySwitch(VDI.DB_LEAFCLSC,
                                       VDI.LEAFCLSC_DISABLED,
                                       "Leaf-coalesce disabled for this SR"))

    def findLeafCoalesceable(self):
        """Find leaf-coalesceable VDIs in each VHD tree"""

        candidates = []
        if self.leafCoalesceForbidden():
          return candidates

        self.gatherLeafCoalesceable(candidates)

        freeSpace = self.getFreeSpace()
        for candidate in candidates:
            # check the space constraints to see if leaf-coalesce is actually 
            # feasible for this candidate
            spaceNeeded = candidate._calcExtraSpaceForSnapshotCoalescing()
            spaceNeededLive = spaceNeeded
            if spaceNeeded > freeSpace:
                spaceNeededLive = candidate._calcExtraSpaceForLeafCoalescing()
                if candidate.canLiveCoalesce(self.getStorageSpeed()):
                    spaceNeeded = spaceNeededLive

            if spaceNeeded <= freeSpace:
                Util.log("Leaf-coalesce candidate: %s" % candidate)
                return candidate
            else:
                Util.log("No space to leaf-coalesce %s (free space: %d)" % \
                        (candidate, freeSpace))
                if spaceNeededLive <= freeSpace:
                    Util.log("...but enough space if skip snap-coalesce")
                    candidate.setConfig(VDI.DB_LEAFCLSC, 
                            VDI.LEAFCLSC_OFFLINE)

        return None

    def gatherLeafCoalesceable(self, candidates):
        for vdi in self.vdis.values():
            if not vdi.isLeafCoalesceable():
                continue
            if vdi in self._failedCoalesceTargets:
                continue
            if vdi.getConfig(vdi.DB_ONBOOT) == vdi.ONBOOT_RESET:
                Util.log("Skipping reset-on-boot %s" % vdi)
                continue
            if vdi.getConfig(vdi.DB_ALLOW_CACHING):
                Util.log("Skipping allow_caching=true %s" % vdi)
                continue
            if vdi.getConfig(vdi.DB_LEAFCLSC) == vdi.LEAFCLSC_DISABLED:
                Util.log("Leaf-coalesce disabled for %s" % vdi)
                continue
            if not (AUTO_ONLINE_LEAF_COALESCE_ENABLED or
                    vdi.getConfig(vdi.DB_LEAFCLSC) == vdi.LEAFCLSC_FORCE):
                continue
            candidates.append(vdi)

    def coalesce(self, vdi, dryRun):
        """Coalesce vdi onto parent"""
        Util.log("Coalescing %s -> %s" % (vdi, vdi.parent))
        if dryRun:
            return

        try:
            self._coalesce(vdi)
        except util.SMException, e:
            if isinstance(e, AbortException):
                self.cleanup()
                raise
            else:
                self._failedCoalesceTargets.append(vdi)
                Util.logException("coalesce")
                Util.log("Coalesce failed, skipping")
        self.cleanup()

    def coalesceLeaf(self, vdi, dryRun):
        """Leaf-coalesce vdi onto parent"""
        Util.log("Leaf-coalescing %s -> %s" % (vdi, vdi.parent))
        if dryRun:
            return

        try:
            uuid = vdi.uuid
            try:
                # "vdi" object will no longer be valid after this call
                self._coalesceLeaf(vdi)
            finally:
                vdi = self.getVDI(uuid)
                if vdi:
                    vdi.delConfig(vdi.DB_LEAFCLSC)
        except AbortException:
            self.cleanup()
            raise
        except (util.SMException, XenAPI.Failure), e:
            self._failedCoalesceTargets.append(vdi)
            Util.logException("leaf-coalesce")
            Util.log("Leaf-coalesce failed on %s, skipping" % vdi)
        self.cleanup()

    def garbageCollect(self, dryRun = False):
        vdiList = self.findGarbage()
        Util.log("Found %d VDIs for deletion:" % len(vdiList))
        for vdi in vdiList:
            Util.log("  %s" % vdi)
        if not dryRun:
            self.deleteVDIs(vdiList)
        self.cleanupJournals(dryRun)

    def findGarbage(self):
        vdiList = []
        for vdi in self.vdiTrees:
            vdiList.extend(vdi.getAllPrunable())
        return vdiList

    def deleteVDIs(self, vdiList):
        for vdi in vdiList:
            if IPCFlag(self.uuid).test(FLAG_TYPE_ABORT):
                raise AbortException("Aborting due to signal")
            Util.log("Deleting unlinked VDI %s" % vdi)
            self.deleteVDI(vdi)

    def deleteVDI(self, vdi):
        assert(len(vdi.children) == 0)
        del self.vdis[vdi.uuid]
        if vdi.parent:
            vdi.parent.children.remove(vdi)
        if vdi in self.vdiTrees:
            self.vdiTrees.remove(vdi)
        vdi.delete()

    def forgetVDI(self, vdiUuid):
        self.xapi.forgetVDI(self.uuid, vdiUuid)

    def pauseVDIs(self, vdiList):
        paused = []
        failed = False
        for vdi in vdiList:
            try:
                vdi.pause()
                paused.append(vdi)
            except:
                Util.logException("pauseVDIs")
                failed = True
                break

        if failed:
            self.unpauseVDIs(paused)
            raise util.SMException("Failed to pause VDIs")

    def unpauseVDIs(self, vdiList):
        failed = False
        for vdi in vdiList:
            try:
                vdi.unpause()
            except:
                Util.log("ERROR: Failed to unpause VDI %s" % vdi)
                failed = True
        if failed:
            raise util.SMException("Failed to unpause VDIs")

    def getFreeSpace(self):
        return 0

    def cleanup(self):
        Util.log("In cleanup")
        return

    def __str__(self):
        if self.name:
            ret = "%s ('%s')" % (self.uuid[0:4], self.name)
        else:
            ret = "%s" % self.uuid
        return ret

    def lock(self):
        """Acquire the SR lock. Nested acquire()'s are ok. Check for Abort
        signal to avoid deadlocking (trying to acquire the SR lock while the
        lock is held by a process that is trying to abort us)"""
        if not self._srLock:
            return

        if self._locked == 0 :
            abortFlag = IPCFlag(self.uuid)
            for i in range(SR.LOCK_RETRY_ATTEMPTS_LOCK):
                if self._srLock.acquireNoblock():
                    self._locked += 1
                    return
                if abortFlag.test(FLAG_TYPE_ABORT):
                    raise AbortException("Abort requested")
                time.sleep(SR.LOCK_RETRY_INTERVAL)
            raise util.SMException("Unable to acquire the SR lock")

        self._locked += 1

    def unlock(self):
        if not self._srLock:
            return
        assert(self._locked > 0)
        self._locked -= 1
        if self._locked == 0:
            self._srLock.release()

    def needUpdateBlockInfo(self):
        for vdi in self.vdis.values():
            if vdi.scanError or len(vdi.children) == 0:
                continue
            if not vdi.getConfig(vdi.DB_VHD_BLOCKS):
                return True
        return False

    def updateBlockInfo(self):
        for vdi in self.vdis.values():
            if vdi.scanError or len(vdi.children) == 0:
                continue
            if not vdi.getConfig(vdi.DB_VHD_BLOCKS):
                vdi.updateBlockInfo()

    def cleanupCoalesceJournals(self):
        """Remove stale coalesce VDI indicators"""
        entries = self.journaler.getAll(VDI.JRN_COALESCE)
        for uuid, jval in entries.iteritems():
            self.journaler.remove(VDI.JRN_COALESCE, uuid)

    def cleanupJournals(self, dryRun):
        """delete journal entries for non-existing VDIs"""
        for t in [LVHDVDI.JRN_ZERO, VDI.JRN_RELINK, SR.JRN_CLONE]:
            entries = self.journaler.getAll(t)
            for uuid, jval in entries.iteritems():
                if self.getVDI(uuid):
                    continue
                if t == SR.JRN_CLONE:
                    baseUuid, clonUuid = jval.split("_")
                    if self.getVDI(baseUuid):
                        continue
                Util.log("  Deleting stale '%s' journal entry for %s "
                        "(%s)" % (t, uuid, jval))
                if not dryRun:
                    self.journaler.remove(t, uuid)

    def cleanupCache(self, maxAge = -1):
        return 0

    def _coalesce(self, vdi):
        if self.journaler.get(vdi.JRN_RELINK, vdi.uuid):
            # this means we had done the actual coalescing already and just 
            # need to finish relinking and/or refreshing the children
            Util.log("==> Coalesce apparently already done: skipping")
        else:
            # JRN_COALESCE is used to check which VDI is being coalesced in 
            # order to decide whether to abort the coalesce. We remove the 
            # journal as soon as the VHD coalesce step is done, because we 
            # don't expect the rest of the process to take long
            self.journaler.create(vdi.JRN_COALESCE, vdi.uuid, "1")
            vdi._doCoalesce()
            self.journaler.remove(vdi.JRN_COALESCE, vdi.uuid)

            util.fistpoint.activate("LVHDRT_before_create_relink_journal",self.uuid)

            # we now need to relink the children: lock the SR to prevent ops 
            # like SM.clone from manipulating the VDIs we'll be relinking and 
            # rescan the SR first in case the children changed since the last 
            # scan
            self.journaler.create(vdi.JRN_RELINK, vdi.uuid, "1")

        self.lock()
        try:
            self.scan()
            vdi._relinkSkip()
        finally:
            self.unlock()

        vdi.parent._reloadChildren(vdi)
        self.journaler.remove(vdi.JRN_RELINK, vdi.uuid)
        self.deleteVDI(vdi)

    class CoalesceTracker:
        MAX_ITERATIONS_NO_PROGRESS = 3
        MAX_ITERATIONS = 10
        MAX_INCREASE_FROM_MINIMUM = 1.2
        HISTORY_STRING = "Iteration: {its} -- Initial size {initSize}" \
                         " --> Final size {finSize}"

        def __init__(self):
            self.itsNoProgress = 0
            self.its = 0
            self.minSize = float("inf")
            self.history = []
            self.reason = ""
            self.startSize = None
            self.finishSize = None

        def abortCoalesce(self, prevSize, curSize):
            res = False

            self.its += 1
            self.history.append(self.HISTORY_STRING.format(its=self.its,
                                                           initSize=prevSize,
                                                           finSize=curSize))

            self.finishSize = curSize

            if self.startSize is None:
                self.startSize = prevSize

            if curSize < self.minSize:
                self.minSize = curSize

            if prevSize < self.minSize:
                self.minSize = prevSize

            if prevSize < curSize:
                self.itsNoProgress += 1
                Util.log("No progress, attempt:"
                         " {attempt}".format(attempt=self.itsNoProgress))

            if (not res) and (self.its > self.MAX_ITERATIONS):
                max = self.MAX_ITERATIONS
                self.reason =\
                    "Max iterations ({max}) exceeded".format(max=max)
                res = True

            if (not res) and (self.itsNoProgress >
                              self.MAX_ITERATIONS_NO_PROGRESS):
                max = self.MAX_ITERATIONS_NO_PROGRESS
                self.reason =\
                    "No progress made for {max} iterations".format(max=max)
                res = True

            maxSizeFromMin = self.MAX_INCREASE_FROM_MINIMUM * self.minSize
            if (not res) and (curSize > maxSizeFromMin):
                self.reason = "Unexpected bump in size," \
                              " compared to minimum acheived"
                res = True

            return res

        def printReasoning(self):
            Util.log("Aborted coalesce")
            for hist in self.history:
                Util.log(hist)
            Util.log(self.reason)
            Util.log("Starting size was         {size}"
                     .format(size=self.startSize))
            Util.log("Final size was            {size}"
                     .format(size=self.finishSize))
            Util.log("Minimum size acheived was {size}"
                     .format(size=self.minSize))

    def _coalesceLeaf(self, vdi):
        """Leaf-coalesce VDI vdi. Return true if we succeed, false if we cannot
        complete due to external changes, namely vdi_delete and vdi_snapshot 
        that alter leaf-coalescibility of vdi"""
        tracker = self.CoalesceTracker()
        while not vdi.canLiveCoalesce(self.getStorageSpeed()):
            prevSizeVHD = vdi.getSizeVHD()
            if not self._snapshotCoalesce(vdi):
                return False
            if tracker.abortCoalesce(prevSizeVHD, vdi.getSizeVHD()):
                tracker.printReasoning()
                raise util.SMException("VDI {uuid} could not be coalesced"
                                       .format(uuid=vdi.uuid))
        return self._liveLeafCoalesce(vdi)

    def calcStorageSpeed(self, startTime, endTime, vhdSize):
        speed = None
        total_time = endTime - startTime
        if total_time > 0:
            speed = float(vhdSize) / float(total_time)
        return speed

    def writeSpeedToFile(self, speed):
        content = []
        speedFile = None
        path = SPEED_LOG_ROOT.format(uuid=self.uuid)
        self.lock()
        try:
            Util.log("Writing to file: {myfile}".format(myfile=path))
            lines = ""
            if not os.path.isfile(path):
                lines = str(speed)+"\n"
            else:
                speedFile = open(path, "r+")
                content = speedFile.readlines()
                content.append(str(speed) + "\n")
                if len(content) > N_RUNNING_AVERAGE:
                    del content[0]
                lines = "".join(content)

            util.atomicFileWrite(path, VAR_RUN, lines)
        finally:
            if speedFile is not None:
                speedFile.close()
            Util.log("Closing file: {myfile}".format(myfile=path))
            self.unlock()

    def recordStorageSpeed(self, startTime, endTime, vhdSize):
        speed = self.calcStorageSpeed(startTime, endTime, vhdSize)
        if speed is None:
            return

        self.writeSpeedToFile(speed)

    def getStorageSpeed(self):
        speedFile = None
        path = SPEED_LOG_ROOT.format(uuid=self.uuid)
        self.lock()
        try:
            speed = None
            if os.path.isfile(path):
                speedFile = open(path)
                content = speedFile.readlines()
                try:
                    content = [float(i) for i in content]
                except exceptions.ValueError:
                    Util.log("Something bad in the speed log:{log}".
                             format(log=speedFile.readlines()))
                    return speed

                if len(content):
                    speed = sum(content)/float(len(content))
                    if speed <= 0:
                        # Defensive, should be impossible.
                        Util.log("Bad speed: {speed} calculated for SR: {uuid}".
                             format(speed=speed, uuid=self.uuid))
                        speed = None
                else:
                    Util.log("Speed file empty for SR: {uuid}".
                             format(uuid=self.uuid))
            else:
                Util.log("Speed log missing for SR: {uuid}".
                         format(uuid=self.uuid))
            return speed
        finally:
            if not (speedFile is None):
                speedFile.close()
            self.unlock()

    def _snapshotCoalesce(self, vdi):
        # Note that because we are not holding any locks here, concurrent SM 
        # operations may change this tree under our feet. In particular, vdi 
        # can be deleted, or it can be snapshotted.
        assert(AUTO_ONLINE_LEAF_COALESCE_ENABLED)
        Util.log("Single-snapshotting %s" % vdi)
        util.fistpoint.activate("LVHDRT_coaleaf_delay_1", self.uuid)
        try:
            ret = self.xapi.singleSnapshotVDI(vdi)
            Util.log("Single-snapshot returned: %s" % ret)
        except XenAPI.Failure, e:
            if util.isInvalidVDI(e):
                Util.log("The VDI appears to have been concurrently deleted")
                return False
            raise
        self.scanLocked()
        tempSnap = vdi.parent
        if not tempSnap.isCoalesceable():
            Util.log("The VDI appears to have been concurrently snapshotted")
            return False
        Util.log("Coalescing parent %s" % tempSnap)
        util.fistpoint.activate("LVHDRT_coaleaf_delay_2", self.uuid)
        vhdSize = vdi.getSizeVHD()
        self._coalesce(tempSnap)
        if not vdi.isLeafCoalesceable():
            Util.log("The VDI tree appears to have been altered since")
            return False
        return True

    def _liveLeafCoalesce(self, vdi):
        util.fistpoint.activate("LVHDRT_coaleaf_delay_3", self.uuid)
        self.lock()
        try:
            self.scan()
            if not self.getVDI(vdi.uuid):
                Util.log("The VDI appears to have been deleted meanwhile")
                return False
            if not vdi.isLeafCoalesceable():
                Util.log("The VDI is no longer leaf-coalesceable")
                return False

            uuid = vdi.uuid
            vdi.pause(failfast=True)
            try:
                try:
                    # "vdi" object will no longer be valid after this call
                    self._doCoalesceLeaf(vdi)
                except:
                    Util.logException("_doCoalesceLeaf")
                    self._handleInterruptedCoalesceLeaf()
                    raise
            finally:
                vdi = self.getVDI(uuid)
                if vdi:
                    vdi.ensureUnpaused()
                vdiOld = self.getVDI(self.TMP_RENAME_PREFIX + uuid)
                if vdiOld:
                    util.fistpoint.activate("LVHDRT_coaleaf_before_delete", self.uuid)
                    self.deleteVDI(vdiOld)
                    util.fistpoint.activate("LVHDRT_coaleaf_after_delete", self.uuid)
        finally:
            self.cleanup()
            self.unlock()
            self.logFilter.logState()
        return True

    def _doCoalesceLeaf(self, vdi):
        """Actual coalescing of a leaf VDI onto parent. Must be called in an
        offline/atomic context"""
        self.journaler.create(VDI.JRN_LEAF, vdi.uuid, vdi.parent.uuid)
        self._prepareCoalesceLeaf(vdi)
        vdi.parent._setHidden(False)
        vdi.parent._increaseSizeVirt(vdi.sizeVirt, False)
        vdi.validate(True)
        vdi.parent.validate(True)
        util.fistpoint.activate("LVHDRT_coaleaf_before_coalesce", self.uuid)
        timeout = vdi.LIVE_LEAF_COALESCE_TIMEOUT
        if vdi.getConfig(vdi.DB_LEAFCLSC) == vdi.LEAFCLSC_FORCE:
            Util.log("Leaf-coalesce forced, will not use timeout")
            timeout = 0
        vdi._coalesceVHD(timeout)
        util.fistpoint.activate("LVHDRT_coaleaf_after_coalesce", self.uuid)
        vdi.parent.validate(True)
        #vdi._verifyContents(timeout / 2)

        # rename
        vdiUuid = vdi.uuid
        oldName = vdi.fileName
        origParentUuid = vdi.parent.uuid
        vdi.rename(self.TMP_RENAME_PREFIX + vdiUuid)
        util.fistpoint.activate("LVHDRT_coaleaf_one_renamed", self.uuid)
        vdi.parent.rename(vdiUuid)
        util.fistpoint.activate("LVHDRT_coaleaf_both_renamed", self.uuid)
        self._updateSlavesOnRename(vdi.parent, oldName, origParentUuid)

        # Note that "vdi.parent" is now the single remaining leaf and "vdi" is 
        # garbage

        # update the VDI record
        vdi.parent.delConfig(VDI.DB_VHD_PARENT)
        if vdi.parent.raw:
            vdi.parent.setConfig(VDI.DB_VDI_TYPE, vhdutil.VDI_TYPE_RAW)
        vdi.parent.delConfig(VDI.DB_VHD_BLOCKS)
        util.fistpoint.activate("LVHDRT_coaleaf_after_vdirec", self.uuid)

        self._updateNode(vdi)

        # delete the obsolete leaf & inflate the parent (in that order, to 
        # minimize free space requirements)
        parent = vdi.parent
        vdi._setHidden(True)
        vdi.parent.children = []
        vdi.parent = None

        extraSpace = self._calcExtraSpaceNeeded(vdi, parent)
        freeSpace = self.getFreeSpace()
        if freeSpace < extraSpace:
            # don't delete unless we need the space: deletion is time-consuming 
            # because it requires contacting the slaves, and we're paused here
            util.fistpoint.activate("LVHDRT_coaleaf_before_delete", self.uuid)
            self.deleteVDI(vdi)
            util.fistpoint.activate("LVHDRT_coaleaf_after_delete", self.uuid)

        util.fistpoint.activate("LVHDRT_coaleaf_before_remove_j", self.uuid)
        self.journaler.remove(VDI.JRN_LEAF, vdiUuid)

        self.forgetVDI(origParentUuid)
        self._finishCoalesceLeaf(parent)
        self._updateSlavesOnResize(parent)

    
    def _calcExtraSpaceNeeded(self, child, parent):
        assert(not parent.raw) # raw parents not supported
        extra = child.getSizeVHD() - parent.getSizeVHD()
        if extra < 0:
            extra = 0
        return extra

    def _prepareCoalesceLeaf(self, vdi):
        pass

    def _updateNode(self, vdi):
        pass

    def _finishCoalesceLeaf(self, parent):
        pass

    def _updateSlavesOnUndoLeafCoalesce(self, parent, child):
        pass

    def _updateSlavesOnRename(self, vdi, oldName, origParentUuid):
        pass

    def _updateSlavesOnResize(self, vdi):
        pass

    def _removeStaleVDIs(self, uuidsPresent):
        for uuid in self.vdis.keys():
            if not uuid in uuidsPresent:
                Util.log("VDI %s disappeared since last scan" % \
                        self.vdis[uuid])
                del self.vdis[uuid]

    def _handleInterruptedCoalesceLeaf(self):
        """An interrupted leaf-coalesce operation may leave the VHD tree in an 
        inconsistent state. If the old-leaf VDI is still present, we revert the 
        operation (in case the original error is persistent); otherwise we must 
        finish the operation"""
        # abstract
        pass

    def _buildTree(self, force):
        self.vdiTrees = []
        for vdi in self.vdis.values():
            if vdi.parentUuid:
                parent = self.getVDI(vdi.parentUuid)
                if not parent:
                    if vdi.uuid.startswith(self.TMP_RENAME_PREFIX):
                        self.vdiTrees.append(vdi)
                        continue
                    if force:
                        Util.log("ERROR: Parent VDI %s not found! (for %s)" % \
                                (vdi.parentUuid, vdi.uuid))
                        self.vdiTrees.append(vdi)
                        continue
                    else:
                        raise util.SMException("Parent VDI %s of %s not " \
                                "found" % (vdi.parentUuid, vdi.uuid))
                vdi.parent = parent
                parent.children.append(vdi)
            else:
                self.vdiTrees.append(vdi)


class FileSR(SR):
    TYPE = SR.TYPE_FILE
    CACHE_FILE_EXT = ".vhdcache"
    # cache cleanup actions
    CACHE_ACTION_KEEP = 0
    CACHE_ACTION_REMOVE = 1
    CACHE_ACTION_REMOVE_IF_INACTIVE = 2


    def __init__(self, uuid, xapi, createLock, force):
        SR.__init__(self, uuid, xapi, createLock, force)
        self.path = "/var/run/sr-mount/%s" % self.uuid
        self.journaler = fjournaler.Journaler(self.path)

    def scan(self, force = False):
        if not util.pathexists(self.path):
            raise util.SMException("directory %s not found!" % self.uuid)
        vhds = self._scan(force)
        for uuid, vhdInfo in vhds.iteritems():
            vdi = self.getVDI(uuid)
            if not vdi:
                self.logFilter.logNewVDI(uuid)
                vdi = FileVDI(self, uuid, False)
                self.vdis[uuid] = vdi
            vdi.load(vhdInfo)
        uuidsPresent = vhds.keys()
        rawList = filter(lambda x: x.endswith(vhdutil.FILE_EXTN_RAW),
                os.listdir(self.path))
        for rawName in rawList:
            uuid = FileVDI.extractUuid(rawName)
            uuidsPresent.append(uuid)
            vdi = self.getVDI(uuid)
            if not vdi:
                self.logFilter.logNewVDI(uuid)
                vdi = FileVDI(self, uuid, True)
                self.vdis[uuid] = vdi
        self._removeStaleVDIs(uuidsPresent)
        self._buildTree(force)
        self.logFilter.logState()
        self._handleInterruptedCoalesceLeaf()

    def getFreeSpace(self):
        return util.get_fs_size(self.path) - util.get_fs_utilisation(self.path)

    def deleteVDIs(self, vdiList):
        rootDeleted = False
        for vdi in vdiList:
            if not vdi.parent:
                rootDeleted = True
                break
        SR.deleteVDIs(self, vdiList)
        if self.xapi.srRecord["type"] == "nfs" and rootDeleted:
            self.xapi.markCacheSRsDirty()


    def cleanupCache(self, maxAge = -1):
        """Clean up IntelliCache cache files. Caches for leaf nodes are 
        removed when the leaf node no longer exists or its allow-caching 
        attribute is not set. Caches for parent nodes are removed when the 
        parent node no longer exists or it hasn't been used in more than 
        <maxAge> hours.
        Return number of caches removed.
        """
        numRemoved = 0
        cacheFiles = filter(self._isCacheFileName, os.listdir(self.path))
        Util.log("Found %d cache files" % len(cacheFiles))
        cutoff = datetime.datetime.now() - datetime.timedelta(hours = maxAge)
        for cacheFile in cacheFiles:
            uuid = cacheFile[:-len(self.CACHE_FILE_EXT)]
            action = self.CACHE_ACTION_KEEP
            rec = self.xapi.getRecordVDI(uuid)
            if not rec:
                Util.log("Cache %s: VDI doesn't exist" % uuid)
                action = self.CACHE_ACTION_REMOVE
            elif rec["managed"] and not rec["allow_caching"]:
                Util.log("Cache %s: caching disabled" % uuid)
                action = self.CACHE_ACTION_REMOVE
            elif not rec["managed"] and maxAge >= 0:
                lastAccess = datetime.datetime.fromtimestamp( \
                        os.path.getatime(os.path.join(self.path, cacheFile)))
                if lastAccess < cutoff:
                    Util.log("Cache %s: older than %d hrs" % (uuid, maxAge))
                    action = self.CACHE_ACTION_REMOVE_IF_INACTIVE

            if action == self.CACHE_ACTION_KEEP:
                Util.log("Keeping cache %s" % uuid)
                continue

            lockId = uuid
            parentUuid = None
            if rec and rec["managed"]:
                parentUuid = rec["sm_config"].get("vhd-parent")
            if parentUuid:
                lockId = parentUuid

            cacheLock = lock.Lock(blktap2.VDI.LOCK_CACHE_SETUP, lockId)
            cacheLock.acquire()
            try:
                if self._cleanupCache(uuid, action):
                    numRemoved += 1
            finally:
                cacheLock.release()
        return numRemoved

    def _cleanupCache(self, uuid, action):
        assert(action != self.CACHE_ACTION_KEEP)
        rec = self.xapi.getRecordVDI(uuid)
        if rec and rec["allow_caching"]:
            Util.log("Cache %s appears to have become valid" % uuid)
            return False

        fullPath = os.path.join(self.path, uuid + self.CACHE_FILE_EXT)
        tapdisk = blktap2.Tapdisk.find_by_path(fullPath)
        if tapdisk:
            if action == self.CACHE_ACTION_REMOVE_IF_INACTIVE:
                Util.log("Cache %s still in use" % uuid)
                return False
            Util.log("Shutting down tapdisk for %s" % fullPath)
            tapdisk.shutdown()

        Util.log("Deleting file %s" % fullPath)
        os.unlink(fullPath)
        return True

    def _isCacheFileName(self, name):
        return (len(name) == Util.UUID_LEN + len(self.CACHE_FILE_EXT)) and \
                name.endswith(self.CACHE_FILE_EXT)

    def _scan(self, force):
        for i in range(SR.SCAN_RETRY_ATTEMPTS):
            error = False
            pattern = os.path.join(self.path, "*%s" % vhdutil.FILE_EXTN_VHD)
            vhds = vhdutil.getAllVHDs(pattern, FileVDI.extractUuid)
            for uuid, vhdInfo in vhds.iteritems():
                if vhdInfo.error:
                    error = True
                    break
            if not error:
                return vhds
            Util.log("Scan error on attempt %d" % i)
        if force:
            return vhds
        raise util.SMException("Scan error")

    def deleteVDI(self, vdi):
        self._checkSlaves(vdi)
        SR.deleteVDI(self, vdi)

    def _checkSlaves(self, vdi):
        onlineHosts = self.xapi.getOnlineHosts()
        abortFlag = IPCFlag(self.uuid)
        for pbdRecord in self.xapi.getAttachedPBDs():
            hostRef = pbdRecord["host"]
            if hostRef == self.xapi._hostRef:
                continue
            if abortFlag.test(FLAG_TYPE_ABORT):
                raise AbortException("Aborting due to signal")
            try:
                self._checkSlave(hostRef, vdi)
            except util.CommandException:
                if hostRef in onlineHosts:
                    raise

    def _checkSlave(self, hostRef, vdi):
        call  = (hostRef, "nfs-on-slave", "check", { 'path': vdi.path })
        Util.log("Checking with slave: %s" % repr(call))
        _host = self.xapi.session.xenapi.host
        text  = _host.call_plugin(*call)

    def _handleInterruptedCoalesceLeaf(self):
        entries = self.journaler.getAll(VDI.JRN_LEAF)
        for uuid, parentUuid in entries.iteritems():
            fileList = os.listdir(self.path)
            childName = uuid + vhdutil.FILE_EXTN_VHD
            tmpChildName = self.TMP_RENAME_PREFIX + uuid + vhdutil.FILE_EXTN_VHD
            parentName1 = parentUuid + vhdutil.FILE_EXTN_VHD
            parentName2 = parentUuid + vhdutil.FILE_EXTN_RAW
            parentPresent = (parentName1 in fileList or parentName2 in fileList)
            if parentPresent or tmpChildName in fileList:
                self._undoInterruptedCoalesceLeaf(uuid, parentUuid)
            else:
                self._finishInterruptedCoalesceLeaf(uuid, parentUuid)
            self.journaler.remove(VDI.JRN_LEAF, uuid)
            vdi = self.getVDI(uuid)
            if vdi:
                vdi.ensureUnpaused()

    def _undoInterruptedCoalesceLeaf(self, childUuid, parentUuid):
        Util.log("*** UNDO LEAF-COALESCE")
        parent = self.getVDI(parentUuid)
        if not parent:
            parent = self.getVDI(childUuid)
            if not parent:
                raise util.SMException("Neither %s nor %s found" % \
                        (parentUuid, childUuid))
            Util.log("Renaming parent back: %s -> %s" % (childUuid, parentUuid))
            parent.rename(parentUuid)
        util.fistpoint.activate("LVHDRT_coaleaf_undo_after_rename", self.uuid)

        child = self.getVDI(childUuid)
        if not child:
            child = self.getVDI(self.TMP_RENAME_PREFIX + childUuid)
            if not child:
                raise util.SMException("Neither %s nor %s found" % \
                        (childUuid, self.TMP_RENAME_PREFIX + childUuid))
            Util.log("Renaming child back to %s" % childUuid)
            child.rename(childUuid)
            Util.log("Updating the VDI record")
            child.setConfig(VDI.DB_VHD_PARENT, parentUuid)
            child.setConfig(VDI.DB_VDI_TYPE, vhdutil.VDI_TYPE_VHD)
            util.fistpoint.activate("LVHDRT_coaleaf_undo_after_rename2", self.uuid)

        if child.hidden:
            child._setHidden(False)
        if not parent.hidden:
            parent._setHidden(True)
        self._updateSlavesOnUndoLeafCoalesce(parent, child)
        util.fistpoint.activate("LVHDRT_coaleaf_undo_end", self.uuid)
        Util.log("*** leaf-coalesce undo successful")
        if util.fistpoint.is_active("LVHDRT_coaleaf_stop_after_recovery"):
            child.setConfig(VDI.DB_LEAFCLSC, VDI.LEAFCLSC_DISABLED)

    def _finishInterruptedCoalesceLeaf(self, childUuid, parentUuid):
        Util.log("*** FINISH LEAF-COALESCE")
        vdi = self.getVDI(childUuid)
        if not vdi:
            raise util.SMException("VDI %s not found" % childUuid)
        try:
            self.forgetVDI(parentUuid)
        except XenAPI.Failure:
            pass
        self._updateSlavesOnResize(vdi)
        util.fistpoint.activate("LVHDRT_coaleaf_finish_end", self.uuid)
        Util.log("*** finished leaf-coalesce successfully")


class LVHDSR(SR):
    TYPE = SR.TYPE_LVHD
    SUBTYPES = ["lvhdoiscsi", "lvhdohba"]

    def __init__(self, uuid, xapi, createLock, force):
        SR.__init__(self, uuid, xapi, createLock, force)
        self.vgName = "%s%s" % (lvhdutil.VG_PREFIX, self.uuid)
        self.path = os.path.join(lvhdutil.VG_LOCATION, self.vgName)
        self.lvmCache = lvmcache.LVMCache(self.vgName)
        self.lvActivator = LVActivator(self.uuid, self.lvmCache)
        self.journaler = journaler.Journaler(self.lvmCache)

    def deleteVDI(self, vdi):
        if self.lvActivator.get(vdi.uuid, False):
            self.lvActivator.deactivate(vdi.uuid, False)
        self._checkSlaves(vdi)
        SR.deleteVDI(self, vdi)

    def forgetVDI(self, vdiUuid):
        SR.forgetVDI(self, vdiUuid)
        mdpath = os.path.join(self.path, lvutil.MDVOLUME_NAME)        
        LVMMetadataHandler(mdpath).deleteVdiFromMetadata(vdiUuid)

    def getFreeSpace(self):
        stats = lvutil._getVGstats(self.vgName)
        return stats['physical_size'] - stats['physical_utilisation']

    def cleanup(self):
        if not self.lvActivator.deactivateAll():
            Util.log("ERROR deactivating LVs while cleaning up")

    def needUpdateBlockInfo(self):
        for vdi in self.vdis.values():
            if vdi.scanError or vdi.raw or len(vdi.children) == 0:
                continue
            if not vdi.getConfig(vdi.DB_VHD_BLOCKS):
                return True
        return False

    def updateBlockInfo(self):
        numUpdated = 0
        for vdi in self.vdis.values():
            if vdi.scanError or vdi.raw or len(vdi.children) == 0:
                continue
            if not vdi.getConfig(vdi.DB_VHD_BLOCKS):
                vdi.updateBlockInfo()
                numUpdated += 1
        if numUpdated:
            # deactivate the LVs back sooner rather than later. If we don't 
            # now, by the time this thread gets to deactivations, another one 
            # might have leaf-coalesced a node and deleted it, making the child 
            # inherit the refcount value and preventing the correct decrement
            self.cleanup()

    def scan(self, force = False):
        vdis = self._scan(force)
        for uuid, vdiInfo in vdis.iteritems():
            vdi = self.getVDI(uuid)
            if not vdi:
                self.logFilter.logNewVDI(uuid)
                vdi = LVHDVDI(self, uuid,
                        vdiInfo.vdiType == vhdutil.VDI_TYPE_RAW)
                self.vdis[uuid] = vdi
            vdi.load(vdiInfo)
        self._removeStaleVDIs(vdis.keys())
        self._buildTree(force)
        self.logFilter.logState()
        self._handleInterruptedCoalesceLeaf()

    def _scan(self, force):
        for i in range(SR.SCAN_RETRY_ATTEMPTS):
            error = False
            self.lvmCache.refresh()
            vdis = lvhdutil.getVDIInfo(self.lvmCache)
            for uuid, vdiInfo in vdis.iteritems():
                if vdiInfo.scanError:
                    error = True
                    break
            if not error:
                return vdis
            Util.log("Scan error, retrying (%d)" % i)
        if force:
            return vdis
        raise util.SMException("Scan error")

    def _removeStaleVDIs(self, uuidsPresent):
        for uuid in self.vdis.keys():
            if not uuid in uuidsPresent:
                Util.log("VDI %s disappeared since last scan" % \
                        self.vdis[uuid])
                del self.vdis[uuid]
                if self.lvActivator.get(uuid, False):
                    self.lvActivator.remove(uuid, False)

    def _liveLeafCoalesce(self, vdi):
        """If the parent is raw and the child was resized (virt. size), then
        we'll need to resize the parent, which can take a while due to zeroing
        out of the extended portion of the LV. Do it before pausing the child
        to avoid a protracted downtime"""
        if vdi.parent.raw and vdi.sizeVirt > vdi.parent.sizeVirt:
            self.lvmCache.setReadonly(vdi.parent.fileName, False)
            vdi.parent._increaseSizeVirt(vdi.sizeVirt)

        return SR._liveLeafCoalesce(self, vdi)

    def _prepareCoalesceLeaf(self, vdi):
        vdi._activateChain()
        self.lvmCache.setReadonly(vdi.parent.fileName, False)
        vdi.deflate()
        vdi.inflateParentForCoalesce()

    def _updateNode(self, vdi):
        # fix the refcounts: the remaining node should inherit the binary 
        # refcount from the leaf (because if it was online, it should remain 
        # refcounted as such), but the normal refcount from the parent (because 
        # this node is really the parent node) - minus 1 if it is online (since 
        # non-leaf nodes increment their normal counts when they are online and 
        # we are now a leaf, storing that 1 in the binary refcount).
        ns = lvhdutil.NS_PREFIX_LVM + self.uuid
        cCnt, cBcnt = RefCounter.check(vdi.uuid, ns)
        pCnt, pBcnt = RefCounter.check(vdi.parent.uuid, ns)
        pCnt = pCnt - cBcnt
        assert(pCnt >= 0)
        RefCounter.set(vdi.parent.uuid, pCnt, cBcnt, ns)

    def _finishCoalesceLeaf(self, parent):
        if not parent.isSnapshot() or parent.isAttachedRW():
            parent.inflateFully()
        else:
            parent.deflate()

    def _calcExtraSpaceNeeded(self, child, parent):
        return lvhdutil.calcSizeVHDLV(parent.sizeVirt) - parent.sizeLV

    def _handleInterruptedCoalesceLeaf(self):
        entries = self.journaler.getAll(VDI.JRN_LEAF)
        for uuid, parentUuid in entries.iteritems():
            childLV = lvhdutil.LV_PREFIX[vhdutil.VDI_TYPE_VHD] + uuid
            tmpChildLV = lvhdutil.LV_PREFIX[vhdutil.VDI_TYPE_VHD] + \
                    self.TMP_RENAME_PREFIX + uuid
            parentLV1 = lvhdutil.LV_PREFIX[vhdutil.VDI_TYPE_VHD] + parentUuid
            parentLV2 = lvhdutil.LV_PREFIX[vhdutil.VDI_TYPE_RAW] + parentUuid
            parentPresent = (self.lvmCache.checkLV(parentLV1) or \
                    self.lvmCache.checkLV(parentLV2))
            if parentPresent or self.lvmCache.checkLV(tmpChildLV):
                self._undoInterruptedCoalesceLeaf(uuid, parentUuid)
            else:
                self._finishInterruptedCoalesceLeaf(uuid, parentUuid)
            self.journaler.remove(VDI.JRN_LEAF, uuid)
            vdi = self.getVDI(uuid)
            if vdi:
                vdi.ensureUnpaused()

    def _undoInterruptedCoalesceLeaf(self, childUuid, parentUuid):
        Util.log("*** UNDO LEAF-COALESCE")
        parent = self.getVDI(parentUuid)
        if not parent:
            parent = self.getVDI(childUuid)
            if not parent:
                raise util.SMException("Neither %s nor %s found" % \
                        (parentUuid, childUuid))
            Util.log("Renaming parent back: %s -> %s" % (childUuid, parentUuid))
            parent.rename(parentUuid)
        util.fistpoint.activate("LVHDRT_coaleaf_undo_after_rename", self.uuid)

        child = self.getVDI(childUuid)
        if not child:
            child = self.getVDI(self.TMP_RENAME_PREFIX + childUuid)
            if not child:
                raise util.SMException("Neither %s nor %s found" % \
                        (childUuid, self.TMP_RENAME_PREFIX + childUuid))
            Util.log("Renaming child back to %s" % childUuid)
            child.rename(childUuid)
            Util.log("Updating the VDI record")
            child.setConfig(VDI.DB_VHD_PARENT, parentUuid)
            child.setConfig(VDI.DB_VDI_TYPE, vhdutil.VDI_TYPE_VHD)
            util.fistpoint.activate("LVHDRT_coaleaf_undo_after_rename2", self.uuid)

            # refcount (best effort - assume that it had succeeded if the 
            # second rename succeeded; if not, this adjustment will be wrong, 
            # leading to a non-deactivation of the LV)
            ns = lvhdutil.NS_PREFIX_LVM + self.uuid
            cCnt, cBcnt = RefCounter.check(child.uuid, ns)
            pCnt, pBcnt = RefCounter.check(parent.uuid, ns)
            pCnt = pCnt + cBcnt
            RefCounter.set(parent.uuid, pCnt, 0, ns)
            util.fistpoint.activate("LVHDRT_coaleaf_undo_after_refcount", self.uuid)

        parent.deflate()
        child.inflateFully()
        util.fistpoint.activate("LVHDRT_coaleaf_undo_after_deflate", self.uuid)
        if child.hidden:
            child._setHidden(False)
        if not parent.hidden:
            parent._setHidden(True)
        if not parent.lvReadonly:
            self.lvmCache.setReadonly(parent.fileName, True)
        self._updateSlavesOnUndoLeafCoalesce(parent, child)
        util.fistpoint.activate("LVHDRT_coaleaf_undo_end", self.uuid)
        Util.log("*** leaf-coalesce undo successful")
        if util.fistpoint.is_active("LVHDRT_coaleaf_stop_after_recovery"):
            child.setConfig(VDI.DB_LEAFCLSC, VDI.LEAFCLSC_DISABLED)

    def _finishInterruptedCoalesceLeaf(self, childUuid, parentUuid):
        Util.log("*** FINISH LEAF-COALESCE")
        vdi = self.getVDI(childUuid)
        if not vdi:
            raise util.SMException("VDI %s not found" % childUuid)
        vdi.inflateFully()
        util.fistpoint.activate("LVHDRT_coaleaf_finish_after_inflate", self.uuid)
        try:
            self.forgetVDI(parentUuid)
        except XenAPI.Failure:
            pass
        self._updateSlavesOnResize(vdi)
        util.fistpoint.activate("LVHDRT_coaleaf_finish_end", self.uuid)
        Util.log("*** finished leaf-coalesce successfully")

    def _checkSlaves(self, vdi):
        """Confirm with all slaves in the pool that 'vdi' is not in use. We
        try to check all slaves, including those that the Agent believes are
        offline, but ignore failures for offline hosts. This is to avoid cases
        where the Agent thinks a host is offline but the host is up."""
        args = {"vgName" : self.vgName,
                "action1": "deactivateNoRefcount",
                "lvName1": vdi.fileName,
                "action2": "cleanupLockAndRefcount",
                "uuid2"  : vdi.uuid,
                "ns2"    : lvhdutil.NS_PREFIX_LVM + self.uuid}
        onlineHosts = self.xapi.getOnlineHosts()
        abortFlag = IPCFlag(self.uuid)
        for pbdRecord in self.xapi.getAttachedPBDs():
            hostRef = pbdRecord["host"]
            if hostRef == self.xapi._hostRef:
                continue
            if abortFlag.test(FLAG_TYPE_ABORT):
                raise AbortException("Aborting due to signal")
            Util.log("Checking with slave %s (path %s)" % (
                self.xapi.getRecordHost(hostRef)['hostname'], vdi.path))
            try:
                self.xapi.ensureInactive(hostRef, args)
            except XenAPI.Failure:
                if hostRef in onlineHosts:
                    raise

    def _updateSlavesOnUndoLeafCoalesce(self, parent, child):
        slaves = util.get_slaves_attached_on(self.xapi.session, [child.uuid])
        if not slaves:
            Util.log("Update-on-leaf-undo: VDI %s not attached on any slave" % \
                    child)
            return

        tmpName = lvhdutil.LV_PREFIX[vhdutil.VDI_TYPE_VHD] + \
                self.TMP_RENAME_PREFIX + child.uuid
        args = {"vgName" : self.vgName,
                "action1": "deactivateNoRefcount",
                "lvName1": tmpName,
                "action2": "deactivateNoRefcount",
                "lvName2": child.fileName,
                "action3": "refresh",
                "lvName3": child.fileName,
                "action4": "refresh",
                "lvName4": parent.fileName}
        for slave in slaves:
            Util.log("Updating %s, %s, %s on slave %s" % \
                    (tmpName, child.fileName, parent.fileName,
                     self.xapi.getRecordHost(slave)['hostname']))
            text = self.xapi.session.xenapi.host.call_plugin( \
                    slave, self.xapi.PLUGIN_ON_SLAVE, "multi", args)
            Util.log("call-plugin returned: '%s'" % text)

    def _updateSlavesOnRename(self, vdi, oldNameLV, origParentUuid):
        slaves = util.get_slaves_attached_on(self.xapi.session, [vdi.uuid])
        if not slaves:
            Util.log("Update-on-rename: VDI %s not attached on any slave" % vdi)
            return

        args = {"vgName" : self.vgName,
                "action1": "deactivateNoRefcount",
                "lvName1": oldNameLV,
                "action2": "refresh",
                "lvName2": vdi.fileName,
                "action3": "cleanupLockAndRefcount",
                "uuid3"  : origParentUuid,
                "ns3"    : lvhdutil.NS_PREFIX_LVM + self.uuid}
        for slave in slaves:
            Util.log("Updating %s to %s on slave %s" % \
                    (oldNameLV, vdi.fileName,
                     self.xapi.getRecordHost(slave)['hostname']))
            text = self.xapi.session.xenapi.host.call_plugin( \
                    slave, self.xapi.PLUGIN_ON_SLAVE, "multi", args)
            Util.log("call-plugin returned: '%s'" % text)

    def _updateSlavesOnResize(self, vdi):
        uuids = map(lambda x: x.uuid, vdi.getAllLeaves())
        slaves = util.get_slaves_attached_on(self.xapi.session, uuids)
        if not slaves:
            util.SMlog("Update-on-resize: %s not attached on any slave" % vdi)
            return
        lvhdutil.lvRefreshOnSlaves(self.xapi.session, self.uuid, self.vgName,
                vdi.fileName, vdi.uuid, slaves)


class LinstorSR(SR):
    TYPE = SR.TYPE_LINSTOR

    def __init__(self, uuid, xapi, createLock, force):
        if not LINSTOR_AVAILABLE:
            raise util.SMException(
                'Can\'t load cleanup LinstorSR: LINSTOR libraries are missing'
            )

        SR.__init__(self, uuid, xapi, createLock, force)
        self._master_uri = 'linstor://localhost'
        self.path = LinstorVolumeManager.DEV_ROOT_PATH
        self._reloadLinstor()

    def deleteVDI(self, vdi):
        self._checkSlaves(vdi)
        SR.deleteVDI(self, vdi)

    def getFreeSpace(self):
        return self._linstor.max_volume_size_allowed

    def scan(self, force=False):
        all_vdi_info = self._scan(force)
        for uuid, vdiInfo in all_vdi_info.iteritems():
            # When vdiInfo is None, the VDI is RAW.
            vdi = self.getVDI(uuid)
            if not vdi:
                self.logFilter.logNewVDI(uuid)
                vdi = LinstorVDI(self, uuid, not vdiInfo)
                self.vdis[uuid] = vdi
            if vdiInfo:
                vdi.load(vdiInfo)
        self._removeStaleVDIs(all_vdi_info.keys())
        self._buildTree(force)
        self.logFilter.logState()
        self._handleInterruptedCoalesceLeaf()

    def _reloadLinstor(self):
        session = self.xapi.session
        host_ref = util.get_this_host_ref(session)
        sr_ref = session.xenapi.SR.get_by_uuid(self.uuid)

        pbd = util.find_my_pbd(session, host_ref, sr_ref)
        if pbd is None:
            raise util.SMException('Failed to find PBD')

        dconf = session.xenapi.PBD.get_device_config(pbd)
        group_name = dconf['group-name']

        self.journaler = LinstorJournaler(
            self._master_uri, group_name, logger=util.SMlog
        )

        self._linstor = LinstorVolumeManager(
            self._master_uri,
            group_name,
            repair=True,
            logger=util.SMlog
        )
        self._vhdutil = LinstorVhdUtil(session, self._linstor)

    def _scan(self, force):
        for i in range(SR.SCAN_RETRY_ATTEMPTS):
            self._reloadLinstor()
            error = False
            try:
                all_vdi_info = self._load_vdi_info()
                for uuid, vdiInfo in all_vdi_info.iteritems():
                    if vdiInfo and vdiInfo.error:
                        error = True
                        break
                if not error:
                    return all_vdi_info
                Util.log('Scan error, retrying ({})'.format(i))
            except Exception as e:
                Util.log('Scan exception, retrying ({}): {}'.format(i, e))
                Util.log(traceback.format_exc())

        if force:
            return all_vdi_info
        raise util.SMException('Scan error')

    def _load_vdi_info(self):
        all_vdi_info = {}

        # TODO: Ensure metadata contains the right info.

        all_volume_info = self._linstor.volumes_with_info
        volumes_metadata = self._linstor.volumes_with_metadata
        for vdi_uuid, volume_info in all_volume_info.items():
            try:
                if not volume_info.name and \
                        not list(volumes_metadata[vdi_uuid].items()):
                    continue  # Ignore it, probably deleted.

                vdi_type = volumes_metadata[vdi_uuid][VDI_TYPE_TAG]
                if vdi_type == vhdutil.VDI_TYPE_VHD:
                    info = self._vhdutil.get_vhd_info(vdi_uuid)
                else:
                    info = None
            except Exception as e:
                Util.log(
                    ' [VDI {}: failed to load VDI info]: {}'
                    .format(self.uuid, e)
                )
                info = vhdutil.VHDInfo(vdi_uuid)
                info.error = 1
            all_vdi_info[vdi_uuid] = info
        return all_vdi_info

    # TODO: Maybe implement _liveLeafCoalesce/_prepareCoalesceLeaf/
    # _finishCoalesceLeaf/_updateSlavesOnResize like LVM plugin.

    def _calcExtraSpaceNeeded(self, child, parent):
        meta_overhead = vhdutil.calcOverheadEmpty(LinstorVDI.MAX_SIZE)
        bitmap_overhead = vhdutil.calcOverheadBitmap(parent.sizeVirt)
        virtual_size = LinstorVolumeManager.round_up_volume_size(
            parent.sizeVirt + meta_overhead + bitmap_overhead
        )
        # TODO: Check result.
        return virtual_size - self._linstor.get_volume_size(parent.uuid)

    def _hasValidDevicePath(self, uuid):
        try:
            self._linstor.get_device_path(uuid)
        except Exception:
            # TODO: Maybe log exception.
            return False
        return True

    def _handleInterruptedCoalesceLeaf(self):
        entries = self.journaler.get_all(VDI.JRN_LEAF)
        for uuid, parentUuid in entries.iteritems():
            if self._hasValidDevicePath(parentUuid) or \
                    self._hasValidDevicePath(self.TMP_RENAME_PREFIX + uuid):
                self._undoInterruptedCoalesceLeaf(uuid, parentUuid)
            else:
                self._finishInterruptedCoalesceLeaf(uuid, parentUuid)
            self.journaler.remove(VDI.JRN_LEAF, uuid)
            vdi = self.getVDI(uuid)
            if vdi:
                vdi.ensureUnpaused()

    def _undoInterruptedCoalesceLeaf(self, childUuid, parentUuid):
        Util.log('*** UNDO LEAF-COALESCE')
        parent = self.getVDI(parentUuid)
        if not parent:
            parent = self.getVDI(childUuid)
            if not parent:
                raise util.SMException(
                    'Neither {} nor {} found'.format(parentUuid, childUuid)
                )
            Util.log(
                'Renaming parent back: {} -> {}'.format(childUuid, parentUuid)
            )
            parent.rename(parentUuid)
        util.fistpoint.activate('LVHDRT_coaleaf_undo_after_rename', self.uuid)

        child = self.getVDI(childUuid)
        if not child:
            child = self.getVDI(self.TMP_RENAME_PREFIX + childUuid)
            if not child:
                raise util.SMException(
                    'Neither {} nor {} found'.format(
                        childUuid, self.TMP_RENAME_PREFIX + childUuid
                    )
                )
            Util.log('Renaming child back to {}'.format(childUuid))
            child.rename(childUuid)
            Util.log('Updating the VDI record')
            child.setConfig(VDI.DB_VHD_PARENT, parentUuid)
            child.setConfig(VDI.DB_VDI_TYPE, vhdutil.VDI_TYPE_VHD)
            util.fistpoint.activate(
                'LVHDRT_coaleaf_undo_after_rename2', self.uuid
            )

        # TODO: Maybe deflate here.

        if child.hidden:
            child._setHidden(False)
        if not parent.hidden:
            parent._setHidden(True)
        self._updateSlavesOnUndoLeafCoalesce(parent, child)
        util.fistpoint.activate('LVHDRT_coaleaf_undo_end', self.uuid)
        Util.log('*** leaf-coalesce undo successful')
        if util.fistpoint.is_active('LVHDRT_coaleaf_stop_after_recovery'):
            child.setConfig(VDI.DB_LEAFCLSC, VDI.LEAFCLSC_DISABLED)

    def _finishInterruptedCoalesceLeaf(self, childUuid, parentUuid):
        Util.log('*** FINISH LEAF-COALESCE')
        vdi = self.getVDI(childUuid)
        if not vdi:
            raise util.SMException('VDI {} not found'.format(childUuid))
        # TODO: Maybe inflate.
        try:
            self.forgetVDI(parentUuid)
        except XenAPI.Failure:
            pass
        self._updateSlavesOnResize(vdi)
        util.fistpoint.activate('LVHDRT_coaleaf_finish_end', self.uuid)
        Util.log('*** finished leaf-coalesce successfully')

    def _checkSlaves(self, vdi):
        try:
            states = self._linstor.get_usage_states(vdi.uuid)
            for node_name, state in states.items():
                self._checkSlave(node_name, vdi, state)
        except LinstorVolumeManagerError as e:
            if e.code != LinstorVolumeManagerError.ERR_VOLUME_NOT_EXISTS:
                raise

    @staticmethod
    def _checkSlave(node_name, vdi, state):
        # If state is None, LINSTOR doesn't know the host state
        # (bad connection?).
        if state is None:
            raise util.SMException(
                'Unknown state for VDI {} on {}'.format(vdi.uuid, node_name)
            )

        if state:
            raise util.SMException(
                'VDI {} is in use on {}'.format(vdi.uuid, node_name)
            )


################################################################################
#
#  Helpers
#
def daemonize():
    pid = os.fork()
    if pid:
        os.waitpid(pid, 0)
        Util.log("New PID [%d]" % pid)
        return False
    os.chdir("/")
    os.setsid()
    pid = os.fork()
    if pid:
        Util.log("Will finish as PID [%d]" % pid)
        os._exit(0)
    for fd in [0, 1, 2]:
        try:
            os.close(fd)
        except OSError:
            pass
    # we need to fill those special fd numbers or pread won't work
    sys.stdin = open("/dev/null", 'r')
    sys.stderr = open("/dev/null", 'w')
    sys.stdout = open("/dev/null", 'w')
    # As we're a new process we need to clear the lock objects
    lock.Lock.clearAll()
    return True

def normalizeType(type):
    if type in LVHDSR.SUBTYPES:
        type = SR.TYPE_LVHD
    if type in ["lvm", "lvmoiscsi", "lvmohba", "lvmofcoe"]:
        # temporary while LVHD is symlinked as LVM
        type = SR.TYPE_LVHD
<<<<<<< HEAD
    if type in ["ext", "moosefs", "nfs", "ocfsoiscsi", "ocfsohba", "smb"]:
=======
    if type in [
        "ext", "nfs", "ocfsoiscsi", "ocfsohba", "smb", "cephfs", "glusterfs",
        "xfs", "zfs", "ext4"
    ]:
>>>>>>> a6b5af89
        type = SR.TYPE_FILE
    if type in ["linstor"]:
        type = SR.TYPE_LINSTOR
    if type not in SR.TYPES:
        raise util.SMException("Unsupported SR type: %s" % type)
    return type


GCPAUSE_DEFAULT_SLEEP = 5 * 60


def _gc_init_file(sr_uuid):
    return os.path.join(NON_PERSISTENT_DIR, str(sr_uuid), 'gc_init')


def _create_init_file(sr_uuid):
    util.makedirs(os.path.join(NON_PERSISTENT_DIR, str(sr_uuid)))
    with open(os.path.join(
            NON_PERSISTENT_DIR, str(sr_uuid), 'gc_init'), 'w+') as f:
        f.write('1')


def _gcLoopPause(sr, dryRun):

    # Check to see if the GCPAUSE_FISTPOINT is present. If so the fist
    # point will just return. Otherwise, fall back on an abortable sleep.

    if util.fistpoint.is_active(util.GCPAUSE_FISTPOINT):

        util.fistpoint.activate_custom_fn(util.GCPAUSE_FISTPOINT,
                                          lambda *args: None)
    elif os.path.exists(_gc_init_file(sr.uuid)):
        def abortTest():
            return IPCFlag(sr.uuid).test(FLAG_TYPE_ABORT)

        # If time.sleep hangs we are in deep trouble, however for
        # completeness we set the timeout of the abort thread to
        # 110% of GCPAUSE_DEFAULT_SLEEP.
        Util.log("GC active, about to go quiet")
        Util.runAbortable(lambda: time.sleep(GCPAUSE_DEFAULT_SLEEP),
                          None, sr.uuid, abortTest, VDI.POLL_INTERVAL,
                          GCPAUSE_DEFAULT_SLEEP*1.1)
        Util.log("GC active, quiet period ended")

def _gcLoop(sr, dryRun):
    if not lockActive.acquireNoblock():
        Util.log("Another GC instance already active, exiting")
        return
    try:
        # Check if any work needs to be done
        sr.scanLocked()
        if not sr.hasWork():
            Util.log("No work, exiting")
            return
        _gcLoopPause(sr, dryRun)
        while True:
            if not sr.xapi.isPluggedHere():
                Util.log("SR no longer attached, exiting")
                break
            sr.scanLocked()
            if not sr.hasWork():
                Util.log("No work, exiting")
                break

            if not lockRunning.acquireNoblock():
                Util.log("Unable to acquire GC running lock.")
                return
            try:
                if not sr.gcEnabled():
                    break
                sr.cleanupCoalesceJournals()
                # Create the init file here in case startup is waiting on it
                _create_init_file(sr.uuid)
                sr.scanLocked()
                sr.updateBlockInfo()

                howmany = len(sr.findGarbage())
                if howmany > 0:
                    Util.log("Found %d orphaned vdis" % howmany)
                    sr.lock()
                    try:
                        sr.garbageCollect(dryRun)
                        sr.xapi.srUpdate()
                    finally:
                        sr.unlock()

                candidate = sr.findCoalesceable()
                if candidate:
                    util.fistpoint.activate(
                        "LVHDRT_finding_a_suitable_pair", sr.uuid)
                    sr.coalesce(candidate, dryRun)
                    sr.xapi.srUpdate()
                    continue

                candidate = sr.findLeafCoalesceable()
                if candidate:
                    sr.coalesceLeaf(candidate, dryRun)
                    sr.xapi.srUpdate()
                    continue

            finally:
                lockRunning.release()
    finally:
        Util.log("GC process exiting, no work left")
        _create_init_file(sr.uuid)
        lockActive.release()

def _gc(session, srUuid, dryRun):
    init(srUuid)
    sr = SR.getInstance(srUuid, session)
    if not sr.gcEnabled(False):
        return

    sr.cleanupCache()
    try:
        _gcLoop(sr, dryRun)
    finally:
        sr.cleanup()
        sr.logFilter.logState()
        del sr.xapi

def _abort(srUuid, soft=False):
    """Aborts an GC/coalesce.

    srUuid: the UUID of the SR whose GC/coalesce must be aborted
    soft: If set to True and there is a pending abort signal, the function
    doesn't do anything. If set to False, a new abort signal is issued.

    returns: If soft is set to False, we return True holding lockActive. If
    soft is set to False and an abort signal is pending, we return False
    without holding lockActive. An exception is raised in case of error."""
    Util.log("=== SR %s: abort ===" % (srUuid))
    init(srUuid)
    if not lockActive.acquireNoblock():
        gotLock = False
        Util.log("Aborting currently-running instance (SR %s)" % srUuid)
        abortFlag = IPCFlag(srUuid)
        if not abortFlag.set(FLAG_TYPE_ABORT, soft):
            return False
        for i in range(SR.LOCK_RETRY_ATTEMPTS):
            gotLock = lockActive.acquireNoblock()
            if gotLock:
                break
            time.sleep(SR.LOCK_RETRY_INTERVAL)
        abortFlag.clear(FLAG_TYPE_ABORT)
        if not gotLock:
            raise util.CommandException(code=errno.ETIMEDOUT,
                    reason="SR %s: error aborting existing process" % srUuid)
    return True

def init(srUuid):
    global lockRunning
    if not lockRunning:
        lockRunning = lock.Lock(LOCK_TYPE_RUNNING, srUuid)
    global lockActive
    if not lockActive:
        lockActive = lock.Lock(LOCK_TYPE_GC_ACTIVE, srUuid)

def usage():
    output = """Garbage collect and/or coalesce VHDs in a VHD-based SR

Parameters:
    -u --uuid UUID   SR UUID
 and one of:
    -g --gc          garbage collect, coalesce, and repeat while there is work
    -G --gc_force    garbage collect once, aborting any current operations
    -c --cache-clean <max_age> clean up IntelliCache cache files older than
                     max_age hours
    -a --abort       abort any currently running operation (GC or coalesce)
    -q --query       query the current state (GC'ing, coalescing or not running)
    -x --disable     disable GC/coalesce (will be in effect until you exit)
    -t --debug       see Debug below

Options:
    -b --background  run in background (return immediately) (valid for -g only)
    -f --force       continue in the presence of VHDs with errors (when doing
                     GC, this might cause removal of any such VHDs) (only valid
                     for -G) (DANGEROUS)

Debug:
    The --debug parameter enables manipulation of LVHD VDIs for debugging
    purposes.  ** NEVER USE IT ON A LIVE VM **
    The following parameters are required:
    -t --debug <cmd> <cmd> is one of "activate", "deactivate", "inflate",
                     "deflate".
    -v --vdi_uuid    VDI UUID
    """
   #-d --dry-run     don't actually perform any SR-modifying operations
    print output
    Util.log("(Invalid usage)")
    sys.exit(1)


##############################################################################
#
#  API
#
def abort(srUuid, soft=False):
    """Abort GC/coalesce if we are currently GC'ing or coalescing a VDI pair.
    """
    if _abort(srUuid, soft):
        Util.log("abort: releasing the process lock")
        lockActive.release()
        return True
    else:
        return False

def gc(session, srUuid, inBackground, dryRun = False):
    """Garbage collect all deleted VDIs in SR "srUuid". Fork & return 
    immediately if inBackground=True. 
    
    The following algorithm is used:
    1. If we are already GC'ing in this SR, return
    2. If we are already coalescing a VDI pair:
        a. Scan the SR and determine if the VDI pair is GC'able
        b. If the pair is not GC'able, return
        c. If the pair is GC'able, abort coalesce
    3. Scan the SR
    4. If there is nothing to collect, nor to coalesce, return
    5. If there is something to collect, GC all, then goto 3
    6. If there is something to coalesce, coalesce one pair, then goto 3
    """
    Util.log("=== SR %s: gc ===" % srUuid)
    if inBackground:
        if daemonize():
            # we are now running in the background. Catch & log any errors 
            # because there is no other way to propagate them back at this 
            # point
            
            try:
                _gc(None, srUuid, dryRun)
            except AbortException:
                Util.log("Aborted")
            except Exception:
                Util.logException("gc")
                Util.log("* * * * * SR %s: ERROR\n" % srUuid)
            os._exit(0)
    else:
        _gc(session, srUuid, dryRun)

def gc_force(session, srUuid, force = False, dryRun = False, lockSR = False):
    """Garbage collect all deleted VDIs in SR "srUuid". The caller must ensure
    the SR lock is held.
    The following algorithm is used:
    1. If we are already GC'ing or coalescing a VDI pair, abort GC/coalesce
    2. Scan the SR
    3. GC
    4. return
    """
    Util.log("=== SR %s: gc_force ===" % srUuid)
    init(srUuid)
    sr = SR.getInstance(srUuid, session, lockSR, True)
    if not lockActive.acquireNoblock():
        abort(srUuid)
    else:
        Util.log("Nothing was running, clear to proceed")

    if force:
        Util.log("FORCED: will continue even if there are VHD errors")
    sr.scanLocked(force)
    sr.cleanupCoalesceJournals()

    try:
        sr.cleanupCache()
        sr.garbageCollect(dryRun)
    finally:
        sr.cleanup()
        sr.logFilter.logState()
        lockActive.release()

def get_state(srUuid):
    """Return whether GC/coalesce is currently running or not. The information
    is not guaranteed for any length of time if the call is not protected by
    locking.
    """
    init(srUuid)
    if lockActive.acquireNoblock():
        lockActive.release()
        return False
    return True

def should_preempt(session, srUuid):
    sr = SR.getInstance(srUuid, session)
    entries = sr.journaler.getAll(VDI.JRN_COALESCE)
    if len(entries) == 0:
        return False
    elif len(entries) > 1:
        raise util.SMException("More than one coalesce entry: " + str(entries))
    sr.scanLocked()
    coalescedUuid = entries.popitem()[0]
    garbage = sr.findGarbage()
    for vdi in garbage:
        if vdi.uuid == coalescedUuid:
            return True
    return False

def get_coalesceable_leaves(session, srUuid, vdiUuids):
    coalesceable = []
    sr = SR.getInstance(srUuid, session)
    sr.scanLocked()
    for uuid in vdiUuids:
        vdi = sr.getVDI(uuid)
        if not vdi:
            raise util.SMException("VDI %s not found" % uuid)
        if vdi.isLeafCoalesceable():
            coalesceable.append(uuid)
    return coalesceable

def cache_cleanup(session, srUuid, maxAge):
    sr = SR.getInstance(srUuid, session)
    return sr.cleanupCache(maxAge)

def debug(sr_uuid, cmd, vdi_uuid):
    Util.log("Debug command: %s" % cmd)
    sr = SR.getInstance(sr_uuid, None)
    if not isinstance(sr, LVHDSR):
        print "Error: not an LVHD SR"
        return
    sr.scanLocked()
    vdi = sr.getVDI(vdi_uuid)
    if not vdi:
        print "Error: VDI %s not found"
        return
    print "Running %s on SR %s" % (cmd, sr)
    print "VDI before: %s" % vdi
    if cmd == "activate":
        vdi._activate()
        print "VDI file: %s" % vdi.path
    if cmd == "deactivate":
        ns = lvhdutil.NS_PREFIX_LVM + sr.uuid
        sr.lvmCache.deactivate(ns, vdi.uuid, vdi.fileName, False)
    if cmd == "inflate":
        vdi.inflateFully()
        sr.cleanup()
    if cmd == "deflate":
        vdi.deflate()
        sr.cleanup()
    sr.scanLocked()
    print "VDI after:  %s" % vdi


def abort_optional_reenable(uuid):
    print "Disabling GC/coalesce for %s" % uuid
    ret = _abort(uuid)
    raw_input("Press enter to re-enable...")
    print "GC/coalesce re-enabled"
    lockRunning.release()
    if ret:
        lockActive.release()

##############################################################################
#
#  CLI
#
def main():
    action     = ""
    uuid       = ""
    background = False
    force      = False
    dryRun     = False
    debug_cmd  = ""
    vdi_uuid   = ""
    shortArgs  = "gGc:aqxu:bfdt:v:"
    longArgs   = ["gc", "gc_force", "clean_cache", "abort", "query", "disable",
            "uuid=", "background", "force", "dry-run", "debug=", "vdi_uuid="]

    try:
        opts, args = getopt.getopt(sys.argv[1:], shortArgs, longArgs)
    except getopt.GetoptError:
        usage()
    for o, a in opts:
        if o in ("-g", "--gc"):
            action = "gc"
        if o in ("-G", "--gc_force"):
            action = "gc_force"
        if o in ("-c", "--clean_cache"):
            action = "clean_cache"
            maxAge = int(a)
        if o in ("-a", "--abort"):
            action = "abort"
        if o in ("-q", "--query"):
            action = "query"
        if o in ("-x", "--disable"):
            action = "disable"
        if o in ("-u", "--uuid"):
            uuid = a
        if o in ("-b", "--background"):
            background = True
        if o in ("-f", "--force"):
            force = True
        if o in ("-d", "--dry-run"):
            Util.log("Dry run mode")
            dryRun = True
        if o in ("-t", "--debug"):
            action = "debug"
            debug_cmd = a
        if o in ("-v", "--vdi_uuid"):
            vdi_uuid = a

    if not action or not uuid:
        usage()
    if action == "debug" and not (debug_cmd and vdi_uuid) or \
            action != "debug" and (debug_cmd or vdi_uuid):
        usage()

    if action != "query" and action != "debug":
        print "All output goes to log"

    if action == "gc":
        gc(None, uuid, background, dryRun)
    elif action == "gc_force":
        gc_force(None, uuid, force, dryRun, True)
    elif action == "clean_cache":
        cache_cleanup(None, uuid, maxAge)
    elif action == "abort":
        abort(uuid)
    elif action == "query":
        print "Currently running: %s" % get_state(uuid)
    elif action == "disable":
        abort_optional_reenable(uuid)
    elif action == "debug":
        debug(uuid, debug_cmd, vdi_uuid)


if __name__ == '__main__':
    main()<|MERGE_RESOLUTION|>--- conflicted
+++ resolved
@@ -3117,14 +3117,10 @@
     if type in ["lvm", "lvmoiscsi", "lvmohba", "lvmofcoe"]:
         # temporary while LVHD is symlinked as LVM
         type = SR.TYPE_LVHD
-<<<<<<< HEAD
-    if type in ["ext", "moosefs", "nfs", "ocfsoiscsi", "ocfsohba", "smb"]:
-=======
     if type in [
         "ext", "nfs", "ocfsoiscsi", "ocfsohba", "smb", "cephfs", "glusterfs",
         "xfs", "zfs", "ext4"
     ]:
->>>>>>> a6b5af89
         type = SR.TYPE_FILE
     if type in ["linstor"]:
         type = SR.TYPE_LINSTOR
